#! /bin/sh

# op25 install script for debian based systems
# including ubuntu 14/16 and raspbian

if [ ! -d op25/gr-op25 ]; then
	echo ====== error, op25 top level directories not found
	echo ====== you must change to the op25 top level directory
	echo ====== before running this script
	exit
fi

GR_VER=$(apt list gnuradio 2>/dev/null | grep -m 1 gnuradio | cut -d' ' -f2 | cut -d'.' -f1,2)
<<<<<<< HEAD
if [ ${GR_VER} = "3.10" ]; then
    echo "Installing for GNURadio 3.10"
=======
echo "Identified GNURadio version ${GR_VER}"
if [ ${GR_VER} = "3.8" ]; then
    echo "Installing for GNURadio 3.8"
    sudo sed -i -- 's/^# *deb-src/deb-src/' /etc/apt/sources.list
    echo "Updating packages list"
    sudo apt-get update
    echo "Installing dependencies"
>>>>>>> 12738fd5
    sudo apt-get build-dep gnuradio
    sudo apt-get install gnuradio gnuradio-dev gr-osmosdr librtlsdr-dev libuhd-dev libhackrf-dev libitpp-dev libpcap-dev liborc-dev cmake git build-essential pkg-config doxygen clang-format python3-pybind11 python3-numpy python3-waitress python3-requests gnuplot-x11 libsndfile1-dev libspdlog-dev

    # Tell op25 to use python3
    echo "/usr/bin/python3" > op25/gr-op25_repeater/apps/op25_python
<<<<<<< HEAD
else
    echo "Installing for GNURadio $GR_VER is not supported by this verion of op25"
=======

elif [ ${GR_VER} = "3.7" ]; then
    echo "Installing for GNURadio 3.7"
    sudo sed -i -- 's/^# *deb-src/deb-src/' /etc/apt/sources.list
    echo "Updating packages list"
    sudo apt-get update
    echo "Installing dependencies"
    sudo apt-get build-dep gnuradio
    sudo apt-get install gnuradio gnuradio-dev gr-osmosdr librtlsdr-dev libuhd-dev  libhackrf-dev libitpp-dev libpcap-dev cmake git swig build-essential pkg-config doxygen python-numpy python-waitress python-requests gnuplot-x11

    # Tell op25 to use python2
    echo "/usr/bin/python2" > op25/gr-op25_repeater/apps/op25_python

else
    echo "Installing for GNURadio ${GR_VER} is not supported by this version of op25"
    echo "Please use git branch \"gr310\" for GNURadio-3.10 or later"
>>>>>>> 12738fd5
    exit 1
fi

# blacklist rtl dtv drivers
if [ ! -f /etc/modprobe.d/blacklist-rtl.conf ]; then
	echo ====== installing blacklist-rtl.conf
	echo ====== please reboot before running op25
	sudo install -m 0644 ./blacklist-rtl.conf /etc/modprobe.d/
fi

# fix borked airspy udev rule to allow used of airspy device when running headless
if [ -f /lib/udev/rules.d/60-libairspy0.rules ]; then
    echo ====== fixing libairspy0 udev rule
	echo ====== please reboot before running op25
    sudo sed -i 's^TAG+="uaccess"^MODE="660", GROUP="plugdev"^g' /lib/udev/rules.d/60-libairspy0.rules
fi

# build bindings
./build_bindings.sh

rm -rf build
mkdir build
cd build
cmake ../         2>&1 | tee cmake.log
make              2>&1 | tee make.log
sudo make install 2>&1 | tee install.log
sudo ldconfig
<|MERGE_RESOLUTION|>--- conflicted
+++ resolved
@@ -11,44 +11,21 @@
 fi
 
 GR_VER=$(apt list gnuradio 2>/dev/null | grep -m 1 gnuradio | cut -d' ' -f2 | cut -d'.' -f1,2)
-<<<<<<< HEAD
+echo "Identified GNURadio version ${GR_VER}"
 if [ ${GR_VER} = "3.10" ]; then
     echo "Installing for GNURadio 3.10"
-=======
-echo "Identified GNURadio version ${GR_VER}"
-if [ ${GR_VER} = "3.8" ]; then
-    echo "Installing for GNURadio 3.8"
     sudo sed -i -- 's/^# *deb-src/deb-src/' /etc/apt/sources.list
     echo "Updating packages list"
     sudo apt-get update
     echo "Installing dependencies"
->>>>>>> 12738fd5
     sudo apt-get build-dep gnuradio
     sudo apt-get install gnuradio gnuradio-dev gr-osmosdr librtlsdr-dev libuhd-dev libhackrf-dev libitpp-dev libpcap-dev liborc-dev cmake git build-essential pkg-config doxygen clang-format python3-pybind11 python3-numpy python3-waitress python3-requests gnuplot-x11 libsndfile1-dev libspdlog-dev
 
     # Tell op25 to use python3
     echo "/usr/bin/python3" > op25/gr-op25_repeater/apps/op25_python
-<<<<<<< HEAD
-else
-    echo "Installing for GNURadio $GR_VER is not supported by this verion of op25"
-=======
-
-elif [ ${GR_VER} = "3.7" ]; then
-    echo "Installing for GNURadio 3.7"
-    sudo sed -i -- 's/^# *deb-src/deb-src/' /etc/apt/sources.list
-    echo "Updating packages list"
-    sudo apt-get update
-    echo "Installing dependencies"
-    sudo apt-get build-dep gnuradio
-    sudo apt-get install gnuradio gnuradio-dev gr-osmosdr librtlsdr-dev libuhd-dev  libhackrf-dev libitpp-dev libpcap-dev cmake git swig build-essential pkg-config doxygen python-numpy python-waitress python-requests gnuplot-x11
-
-    # Tell op25 to use python2
-    echo "/usr/bin/python2" > op25/gr-op25_repeater/apps/op25_python
-
 else
     echo "Installing for GNURadio ${GR_VER} is not supported by this version of op25"
-    echo "Please use git branch \"gr310\" for GNURadio-3.10 or later"
->>>>>>> 12738fd5
+    echo "Please \"git checkout master\" for GNURadio-3.8 or earlier"
     exit 1
 fi
 
