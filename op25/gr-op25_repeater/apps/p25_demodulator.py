#
# Copyright 2005,2006,2007 Free Software Foundation, Inc.
#
# OP25 Demodulator Block
# Copyright 2009, 2010, 2011, 2012, 2013, 2014, 2015 Max H. Parke KA1RBI
# 
# This file is part of GNU Radio and part of OP25
# 
# This is free software; you can redistribute it and/or modify
# it under the terms of the GNU General Public License as published by
# the Free Software Foundation; either version 3, or (at your option)
# any later version.
# 
# It is distributed in the hope that it will be useful,
# but WITHOUT ANY WARRANTY; without even the implied warranty of
# MERCHANTABILITY or FITNESS FOR A PARTICULAR PURPOSE.  See the
# GNU General Public License for more details.
# 
# You should have received a copy of the GNU General Public License
# along with this; see the file COPYING.  If not, write to
# the Free Software Foundation, Inc., 51 Franklin Street,
# Boston, MA 02110-1301, USA.
# 

"""
P25 C4FM/CQPSK demodulation block.
"""

import sys
from gnuradio import gr, gru, eng_notation
from gnuradio import filter, analog, digital, blocks
from gnuradio.eng_option import eng_option
import op25
import op25_repeater
from math import pi

sys.path.append('tx')
import op25_c4fm_mod

# default values (used in __init__ and add_options)
_def_output_sample_rate = 48000
_def_if_rate = 24000
_def_gain_mu = 0.025
_def_costas_alpha = 0.04
_def_symbol_rate = 4800
_def_symbol_deviation = 600.0
_def_bb_gain = 1.0
_def_excess_bw = 0.2

# /////////////////////////////////////////////////////////////////////////////
#                           demodulator
# /////////////////////////////////////////////////////////////////////////////

def get_decim(speed):
	s = int(speed)
	if_freqs = [24000, 25000, 32000]
	for i_f in if_freqs:
		if s % i_f != 0:
			continue
		q = s / i_f
		if q & 1:
			continue
		if q >= 40 and q & 3 == 0:
			decim = q/4
			decim2 = 4
		else:
			decim = q/2
			decim2 = 2
		return decim, decim2
	return None

class p25_demod_base(gr.hier_block2):
    def __init__(self,
                 if_rate	= None,
                 filter_type	= None,
                 excess_bw      = _def_excess_bw,
                 symbol_rate	= _def_symbol_rate):
        """
	Hierarchical block for P25 demodulation base class

        @param if_rate: sample rate of complex input channel
        @type if_rate: int
	"""
        self.if_rate = if_rate
        self.symbol_rate = symbol_rate
        self.bb_sink = None

        self.baseband_amp = blocks.multiply_const_ff(_def_bb_gain)
        coeffs = op25_c4fm_mod.c4fm_taps(sample_rate=self.if_rate, span=9, generator=op25_c4fm_mod.transfer_function_rx).generate()
        if filter_type == 'rrc':
            sps = self.if_rate / 4800
            ntaps = 7 * sps
            if ntaps & 1 == 0:
                ntaps += 1
            coeffs = filter.firdes.root_raised_cosine(1.0, if_rate, symbol_rate, excess_bw, ntaps)
        self.symbol_filter = filter.fir_filter_fff(1, coeffs)
        autotuneq = gr.msg_queue(2)
        self.fsk4_demod = op25.fsk4_demod_ff(autotuneq, self.if_rate, self.symbol_rate)

        levels = [ -2.0, 0.0, 2.0, 4.0 ]
        self.slicer = op25_repeater.fsk4_slicer_fb(levels)

    def set_symbol_rate(self, rate):
        self.symbol_rate = rate

    def set_baseband_gain(self, k):
        self.baseband_amp.set_k(k)

    def disconnect_bb(self):
        # assumes lock held or init
        if not self.bb_sink:
            return
        self.disconnect(self.bb_sink[0], self.bb_sink[1])
        self.bb_sink = None

    def connect_bb(self, src, sink):
        # assumes lock held or init
        self.disconnect_bb()
        if src == 'symbol_filter':
            self.connect(self.symbol_filter, sink)
            self.bb_sink = [self.symbol_filter, sink]
        elif src == 'baseband_amp':
            self.connect(self.baseband_amp, sink)
            self.bb_sink = [self.baseband_amp, sink]

    def reset(self):
        pass

class p25_demod_fb(p25_demod_base):

    def __init__(self,
                 input_rate	= None,
                 filter_type	= None,
                 excess_bw      = _def_excess_bw,
                 symbol_rate	= _def_symbol_rate):
        """
	Hierarchical block for P25 demodulation.

	The float input is fsk4-demodulated
        @param input_rate: sample rate of complex input channel
        @type input_rate: int
	"""

	gr.hier_block2.__init__(self, "p25_demod_fb",
				gr.io_signature(1, 1, gr.sizeof_float),       # Input signature
				gr.io_signature(1, 1, gr.sizeof_char)) # Output signature

        p25_demod_base.__init__(self, if_rate=input_rate, symbol_rate=symbol_rate, filter_type=filter_type)

        self.input_rate = input_rate
        self.float_sink = None

        self.connect(self, self.baseband_amp, self.symbol_filter, self.fsk4_demod, self.slicer, self)

    def disconnect_float(self):
        # assumes lock held or init
        if not self.float_sink:
            return
        self.disconnect(self.float_sink[0], self.float_sink[1])
        self.float_sink = None

    def connect_float(self, sink):
        # assumes lock held or init
        self.disconnect_float()
        self.connect(self.fsk4_demod, sink)
        self.float_sink = [self.fsk4_demod, sink]

class p25_demod_cb(p25_demod_base):

    def __init__(self,
                 input_rate	= None,
                 demod_type	= 'cqpsk',
                 filter_type	= None,
                 excess_bw      = _def_excess_bw,
                 relative_freq	= 0,
                 offset		= 0,
                 if_rate	= _def_if_rate,
                 gain_mu	= _def_gain_mu,
                 costas_alpha	= _def_costas_alpha,
                 symbol_rate	= _def_symbol_rate):
        """
	Hierarchical block for P25 demodulation.

	The complex input is tuned, decimated and demodulated
        @param input_rate: sample rate of complex input channel
        @type input_rate: int
	"""

	gr.hier_block2.__init__(self, "p25_demod_cb",
				gr.io_signature(1, 1, gr.sizeof_gr_complex),       # Input signature
				gr.io_signature(1, 1, gr.sizeof_char)) # Output signature
#				gr.io_signature(0, 0, 0)) # Output signature
        p25_demod_base.__init__(self, if_rate=if_rate, symbol_rate=symbol_rate, filter_type=filter_type)

        self.input_rate = input_rate
        self.if_rate = if_rate
        self.symbol_rate = symbol_rate
        self.connect_state = None
        self.offset = 0
        self.sps = 0.0
        self.lo_freq = 0
        self.float_sink = None
        self.complex_sink = None
        self.if1 = None
        self.if2 = None
        self.t_cache = {}
        if filter_type == 'rrc':
            self.set_baseband_gain(0.61)

        self.mixer = blocks.multiply_cc()
<<<<<<< HEAD
        lpf_coeffs = filter.firdes.low_pass(1.0, input_rate, 7250, 1450, filter.firdes.WIN_HANN)
        decimation = int(input_rate / if_rate)
        if hasattr(filter, "fft_filter_ccf"):
            self.lpf = filter.fft_filter_ccf(decimation, lpf_coeffs)
        else:
            self.lpf = filter.fir_filter_ccf(decimation, lpf_coeffs)

        resampled_rate = float(input_rate) / float(decimation) # rate at output of self.lpf

        self.arb_resampler = filter.pfb.arb_resampler_ccf(
           float(self.if_rate) / resampled_rate)
=======
        decimator_values = get_decim(input_rate)
        if decimator_values:
            self.decim, self.decim2 = decimator_values
            self.if1 = input_rate / self.decim
            self.if2 = self.if1 / self.decim2
            sys.stderr.write( 'Using two-stage decimator for speed=%d, decim=%d/%d if1=%d if2=%d\n' % (input_rate, self.decim, self.decim2, self.if1, self.if2))
            bpf_coeffs = filter.firdes.complex_band_pass(1.0, input_rate, -self.if1/2, self.if1/2, self.if1/2, filter.firdes.WIN_HAMMING)
            self.t_cache[0] = bpf_coeffs
            fa = 6250
            fb = self.if2 / 2
            lpf_coeffs = filter.firdes.low_pass(1.0, self.if1, (fb+fa)/2, fb-fa, filter.firdes.WIN_HAMMING)
            self.bpf = filter.fir_filter_ccc(self.decim,  bpf_coeffs)
            self.lpf = filter.fir_filter_ccf(self.decim2, lpf_coeffs)
            resampled_rate = self.if2
            self.bfo = analog.sig_source_c (self.if1, analog.GR_SIN_WAVE, 0, 1.0, 0)
            self.connect(self, self.bpf, (self.mixer, 0))
            self.connect(self.bfo, (self.mixer, 1))
        else:
            sys.stderr.write( 'Unable to use two-stage decimator for speed=%d\n' % (input_rate))
            # local osc
            self.lo = analog.sig_source_c (input_rate, analog.GR_SIN_WAVE, 0, 1.0, 0)
            lpf_coeffs = filter.firdes.low_pass(1.0, input_rate, 7250, 725, filter.firdes.WIN_HANN)
            decimation = int(input_rate / if_rate)
            self.lpf = filter.fir_filter_ccf(decimation, lpf_coeffs)
            resampled_rate = float(input_rate) / float(decimation) # rate at output of self.lpf
            self.connect(self, (self.mixer, 0))
            self.connect(self.lo, (self.mixer, 1))
        self.connect(self.mixer, self.lpf)

        if self.if_rate != resampled_rate:
            self.if_out = filter.pfb.arb_resampler_ccf(float(self.if_rate) / resampled_rate)
            self.connect(self.lpf, self.if_out)
        else:
            self.if_out = self.lpf
>>>>>>> 9b93b569

        fa = 6250
        fb = fa + 625
        cutoff_coeffs = filter.firdes.low_pass(1.0, self.if_rate, (fb+fa)/2, fb-fa, filter.firdes.WIN_HANN)
        self.cutoff = filter.fir_filter_ccf(1, cutoff_coeffs)

        levels = [ -2.0, 0.0, 2.0, 4.0 ]
        self.slicer = op25_repeater.fsk4_slicer_fb(levels)

        omega = float(self.if_rate) / float(self.symbol_rate)
        gain_omega = 0.1  * gain_mu * gain_mu

        alpha = costas_alpha
        beta = 0.125 * alpha * alpha
        fmax = 2400	# Hz
        fmax = 2*pi * fmax / float(self.if_rate)

        self.clock = op25_repeater.gardner_costas_cc(omega, gain_mu, gain_omega, alpha,  beta, fmax, -fmax)

        self.agc = analog.feedforward_agc_cc(16, 1.0)

        # Perform Differential decoding on the constellation
        self.diffdec = digital.diff_phasor_cc()

        # take angle of the difference (in radians)
        self.to_float = blocks.complex_to_arg()

        # convert from radians such that signal is in -3/-1/+1/+3
        self.rescale = blocks.multiply_const_ff( (1 / (pi / 4)) )

        # fm demodulator (needed in fsk4 case)
        fm_demod_gain = if_rate / (2.0 * pi * _def_symbol_deviation)
        self.fm_demod = analog.quadrature_demod_cf(fm_demod_gain)

        self.connect_chain(demod_type)
        self.connect(self.slicer, self)

        self.set_relative_frequency(relative_freq)

    def get_freq_error(self):	# get error in Hz (approx).
        return int(self.clock.get_freq_error() * self.symbol_rate)

    def set_omega(self, omega):
        sps = self.if_rate / float(omega)
        if sps == self.sps:
            return
        self.sps = sps
        print 'set_omega %d %f' % (omega, sps)
        self.clock.set_omega(self.sps)

    def reset(self):
        if self.connect_state == 'cqpsk':
            self.clock.reset()

    def set_relative_frequency(self, freq):
        if abs(freq) > self.input_rate/2:
            return False
        if freq == self.lo_freq:
            return True
        self.lo_freq = freq
        if self.if1:
            if freq not in self.t_cache.keys():
                self.t_cache[freq] = filter.firdes.complex_band_pass(1.0, self.input_rate, -freq - self.if1/2, -freq + self.if1/2, self.if1/2, filter.firdes.WIN_HAMMING)
            self.bpf.set_taps(self.t_cache[freq])
            bfo_f = self.decim * -freq / float(self.input_rate)
            bfo_f -= int(bfo_f)
            if bfo_f < -0.5:
                bfo_f += 1.0
            if bfo_f > 0.5:
                bfo_f -= 1.0
            self.bfo.set_frequency(-bfo_f * self.if1)
        else:
            self.lo.set_frequency(self.lo_freq)
        return True

    # assumes lock held or init
    def disconnect_chain(self):
        if self.connect_state == 'cqpsk':
            self.disconnect(self.if_out, self.cutoff, self.agc, self.clock, self.diffdec, self.to_float, self.rescale, self.slicer)
        elif self.connect_state == 'fsk4':
            self.disconnect(self.if_out, self.cutoff, self.fm_demod, self.baseband_amp, self.symbol_filter, self.fsk4_demod, self.slicer)
        self.connect_state = None

    # assumes lock held or init
    def connect_chain(self, demod_type):
        sys.stderr.write("p25_demodulator::connect_chain() demod_type=%s\n" % demod_type ) 
        if self.connect_state == demod_type:
            return	# already in desired state
        self.disconnect_chain()
        self.connect_state = demod_type
        if demod_type == 'fsk4':
            self.connect(self.if_out, self.cutoff, self.fm_demod, self.baseband_amp, self.symbol_filter, self.fsk4_demod, self.slicer)
        elif demod_type == 'cqpsk':
            self.connect(self.if_out, self.cutoff, self.agc, self.clock, self.diffdec, self.to_float, self.rescale, self.slicer)
        else:
            print 'connect_chain failed, type: %s' % demod_type
            assert 0 == 1
        if self.float_sink is not None:
            self.connect_float(self.float_sink[1])

    def disconnect_float(self):
        # assumes lock held or init
        if not self.float_sink:
            return
        self.disconnect(self.float_sink[0], self.float_sink[1])
        self.float_sink = None

    def connect_float(self, sink):
        # assumes lock held or init
        self.disconnect_float()
        if self.connect_state == 'cqpsk':
            self.connect(self.rescale, sink)
            self.float_sink = [self.rescale, sink]
        elif self.connect_state == 'fsk4':
            self.connect(self.fsk4_demod, sink)
            self.float_sink = [self.fsk4_demod, sink]
        else:
            print 'connect_float: state error', self.connect_state
            assert 0 == 1

    def disconnect_complex(self):
        # assumes lock held or init
        if not self.complex_sink:
            return
        self.disconnect(self.complex_sink[0], self.complex_sink[1])
        self.complex_sink = None

    def connect_complex(self, src, sink):
        # assumes lock held or init
        self.disconnect_complex()
        if src == 'clock':
            self.connect(self.clock, sink)
            self.complex_sink = [self.clock, sink]
        elif src == 'diffdec':
            self.connect(self.diffdec, sink)
            self.complex_sink = [self.diffdec, sink]
        elif src == 'mixer':
            self.connect(self.mixer, sink)
            self.complex_sink = [self.mixer, sink]
        elif src == 'src':
            self.connect(self, sink)
            self.complex_sink = [self, sink]
<<<<<<< HEAD
        elif src == 'resampler':
            self.connect(self.arb_resampler, sink)
            self.complex_sink = [self.arb_resampler, sink]
=======
        elif src == 'bpf':
            self.connect(self.bpf, sink)
            self.complex_sink = [self.bpf, sink]
        elif src == 'if_out':
            self.connect(self.if_out, sink)
            self.complex_sink = [self.if_out, sink]
        elif src == 'agc':
            self.connect(self.agc, sink)
            self.complex_sink = [self.agc, sink]
>>>>>>> 9b93b569
<|MERGE_RESOLUTION|>--- conflicted
+++ resolved
@@ -207,20 +207,9 @@
         if filter_type == 'rrc':
             self.set_baseband_gain(0.61)
 
+        # local osc
+        self.lo = analog.sig_source_c (input_rate, analog.GR_SIN_WAVE, 0, 1.0, 0)
         self.mixer = blocks.multiply_cc()
-<<<<<<< HEAD
-        lpf_coeffs = filter.firdes.low_pass(1.0, input_rate, 7250, 1450, filter.firdes.WIN_HANN)
-        decimation = int(input_rate / if_rate)
-        if hasattr(filter, "fft_filter_ccf"):
-            self.lpf = filter.fft_filter_ccf(decimation, lpf_coeffs)
-        else:
-            self.lpf = filter.fir_filter_ccf(decimation, lpf_coeffs)
-
-        resampled_rate = float(input_rate) / float(decimation) # rate at output of self.lpf
-
-        self.arb_resampler = filter.pfb.arb_resampler_ccf(
-           float(self.if_rate) / resampled_rate)
-=======
         decimator_values = get_decim(input_rate)
         if decimator_values:
             self.decim, self.decim2 = decimator_values
@@ -255,7 +244,6 @@
             self.connect(self.lpf, self.if_out)
         else:
             self.if_out = self.lpf
->>>>>>> 9b93b569
 
         fa = 6250
         fb = fa + 625
@@ -312,9 +300,11 @@
 
     def set_relative_frequency(self, freq):
         if abs(freq) > self.input_rate/2:
+            #print 'set_relative_frequency: error, relative frequency %d exceeds limit %d' % (freq, self.input_rate/2)
             return False
         if freq == self.lo_freq:
             return True
+        #print 'set_relative_frequency', freq
         self.lo_freq = freq
         if self.if1:
             if freq not in self.t_cache.keys():
@@ -334,22 +324,21 @@
     # assumes lock held or init
     def disconnect_chain(self):
         if self.connect_state == 'cqpsk':
-            self.disconnect(self.if_out, self.cutoff, self.agc, self.clock, self.diffdec, self.to_float, self.rescale, self.slicer)
+            self.disconnect(self.arb_resampler, self.agc, self.clock, self.diffdec, self.to_float, self.rescale, self.slicer)
         elif self.connect_state == 'fsk4':
-            self.disconnect(self.if_out, self.cutoff, self.fm_demod, self.baseband_amp, self.symbol_filter, self.fsk4_demod, self.slicer)
+            self.disconnect(self.arb_resampler, self.fm_demod, self.baseband_amp, self.symbol_filter, self.fsk4_demod, self.slicer)
         self.connect_state = None
 
     # assumes lock held or init
     def connect_chain(self, demod_type):
-        sys.stderr.write("p25_demodulator::connect_chain() demod_type=%s\n" % demod_type ) 
         if self.connect_state == demod_type:
             return	# already in desired state
         self.disconnect_chain()
         self.connect_state = demod_type
         if demod_type == 'fsk4':
-            self.connect(self.if_out, self.cutoff, self.fm_demod, self.baseband_amp, self.symbol_filter, self.fsk4_demod, self.slicer)
+            self.connect(self.arb_resampler, self.fm_demod, self.baseband_amp, self.symbol_filter, self.fsk4_demod, self.slicer)
         elif demod_type == 'cqpsk':
-            self.connect(self.if_out, self.cutoff, self.agc, self.clock, self.diffdec, self.to_float, self.rescale, self.slicer)
+            self.connect(self.arb_resampler, self.agc, self.clock, self.diffdec, self.to_float, self.rescale, self.slicer)
         else:
             print 'connect_chain failed, type: %s' % demod_type
             assert 0 == 1
@@ -398,11 +387,9 @@
         elif src == 'src':
             self.connect(self, sink)
             self.complex_sink = [self, sink]
-<<<<<<< HEAD
         elif src == 'resampler':
             self.connect(self.arb_resampler, sink)
             self.complex_sink = [self.arb_resampler, sink]
-=======
         elif src == 'bpf':
             self.connect(self.bpf, sink)
             self.complex_sink = [self.bpf, sink]
@@ -412,4 +399,3 @@
         elif src == 'agc':
             self.connect(self.agc, sink)
             self.complex_sink = [self.agc, sink]
->>>>>>> 9b93b569
