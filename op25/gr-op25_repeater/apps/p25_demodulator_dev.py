--- conflicted
+++ resolved
@@ -360,14 +360,6 @@
         else:
             self.if_out = self.freq_xlat
 
-<<<<<<< HEAD
-        fa = 3200
-        fb = fa + 800
-        cutoff_coeffs = filter.firdes.low_pass(1.0, self.if_rate, (fb+fa)/2, fb-fa, window.WIN_HAMMING)
-        self.cutoff = filter.fir_filter_ccf(1, cutoff_coeffs)
-
-=======
->>>>>>> b63241fb
         omega = float(self.if_rate) / float(self.symbol_rate)
         sps = self.if_rate // self.symbol_rate
         gain_omega = 0.1  * gain_mu * gain_mu
