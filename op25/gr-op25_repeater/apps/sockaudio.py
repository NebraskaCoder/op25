# Copyright 2017, 2018 Graham Norbury
# 
# Copyright 2011, 2012, 2013, 2014, 2015, 2016, 2017 Max H. Parke KA1RBI
# 
# This file is part of OP25
# 
# OP25 is free software; you can redistribute it and/or modify it
# under the terms of the GNU General Public License as published by
# the Free Software Foundation; either version 3, or (at your option)
# any later version.
# 
# OP25 is distributed in the hope that it will be useful, but WITHOUT
# ANY WARRANTY; without even the implied warranty of MERCHANTABILITY
# or FITNESS FOR A PARTICULAR PURPOSE. See the GNU General Public
# License for more details.
# 
# You should have received a copy of the GNU General Public License
# along with OP25; see the file COPYING. If not, write to the Free
# Software Foundation, Inc., 51 Franklin Street, Boston, MA
# 02110-1301, USA.

from ctypes import *
import os
import sys
import time
import threading
import select
import socket
import errno
import struct
import ctypes
import numpy as np
from log_ts import log_ts

# OP25 defaults
PCM_RATE = 8000             # audio sample rate (Hz)
PCM_BUFFER_SIZE = 4000      # size of ALSA buffer in frames

MAX_SUPERFRAME_SIZE = 320   # maximum size of incoming UDP audio buffer

# Debug
LOG_AUDIO_XRUNS = True      # log audio underruns to stderr

# Alsa PCM constants
SND_PCM_FORMAT_S8 = c_int(0)
SND_PCM_FORMAT_U8 = c_int(1)
SND_PCM_FORMAT_S16_LE = c_int(2)
SND_PCM_FORMAT_S16_BE = c_int(3)
SND_PCM_FORMAT_U16_LE = c_int(4)
SND_PCM_FORMAT_U16_BE = c_int(5)
SND_PCM_FORMAT_S24_LE = c_int(6)
SND_PCM_FORMAT_S24_BE = c_int(7)
SND_PCM_FORMAT_U24_LE = c_int(8)
SND_PCM_FORMAT_U24_BE = c_int(9)
SND_PCM_FORMAT_S32_LE = c_int(10)
SND_PCM_FORMAT_S32_BE = c_int(11)
SND_PCM_FORMAT_U32_LE = c_int(12)
SND_PCM_FORMAT_U32_BE = c_int(13)
SND_PCM_FORMAT_FLOAT_LE = c_int(14)
SND_PCM_FORMAT_FLOAT_BE = c_int(15)
SND_PCM_FORMAT_FLOAT64_LE = c_int(16)
SND_PCM_FORMAT_FLOAT64_BE = c_int(17)
SND_PCM_FORMAT_IEC958_SUBFRAME_LE = c_int(18)
SND_PCM_FORMAT_IEC958_SUBFRAME_BE = c_int(19)
SND_PCM_FORMAT_MU_LAW = c_int(20)
SND_PCM_FORMAT_A_LAW = c_int(21)
SND_PCM_FORMAT_IMA_ADPCM = c_int(22)
SND_PCM_FORMAT_MPEG = c_int(23)
SND_PCM_FORMAT_GSM = c_int(24)
SND_PCM_FORMAT_SPECIAL = c_int(31)
SND_PCM_FORMAT_S24_3LE = c_int(32)
SND_PCM_FORMAT_S24_3BE = c_int(33)
SND_PCM_FORMAT_U24_3LE = c_int(34)
SND_PCM_FORMAT_U24_3BE = c_int(35)
SND_PCM_FORMAT_S20_3LE = c_int(36)
SND_PCM_FORMAT_S20_3BE = c_int(37)
SND_PCM_FORMAT_U20_3LE = c_int(38)
SND_PCM_FORMAT_U20_3BE = c_int(39)
SND_PCM_FORMAT_S18_3LE = c_int(40)
SND_PCM_FORMAT_S18_3BE = c_int(41)
SND_PCM_FORMAT_U18_3LE = c_int(42)
SND_PCM_FORMAT_U18_3BE = c_int(43)
SND_PCM_FORMAT_S16 = c_int(2)
SND_PCM_FORMAT_U16 = c_int(4)
SND_PCM_FORMAT_S24 = c_int(6)
SND_PCM_FORMAT_U24 = c_int(8)
SND_PCM_FORMAT_S32 = c_int(10)
SND_PCM_FORMAT_U32 = c_int(12)
SND_PCM_FORMAT_FLOAT = c_int(14)
SND_PCM_FORMAT_FLOAT64 = c_int(16)
SND_PCM_FORMAT_IEC958_SUBFRAME = c_int(18)
SND_PCM_FORMAT_LAST = SND_PCM_FORMAT_U18_3BE

SND_PCM_NORMAL = c_int(0x00000000)
SND_PCM_NONBLOCK = c_int(0x00000001)

SND_PCM_STREAM_PLAYBACK = c_int(0)
SND_PCM_STREAM_CAPTURE = c_int(1)
SND_PCM_STREAM_LAST = SND_PCM_STREAM_CAPTURE

SND_PCM_ACCESS_MMAP_INTERLEAVED = c_int(0)
SND_PCM_ACCESS_MMAP_NONINTERLEAVED = c_int(1)
SND_PCM_ACCESS_MMAP_COMPLEX = c_int(2)
SND_PCM_ACCESS_RW_INTERLEAVED = c_int(3)
SND_PCM_ACCESS_RW_NONINTERLEAVED = c_int(4)
SND_PCM_ACCESS_LAST = SND_PCM_ACCESS_RW_NONINTERLEAVED

PA_STREAM_PLAYBACK = 1
PA_SAMPLE_S16LE = 3

# Python CTypes wrapper to Alsa libasound2
class alsasound(object):
    def __init__(self):
        self.libasound = cdll.LoadLibrary("libasound.so.2")
        self.c_pcm = c_void_p()
        self.format = 0
        self.channels = 0
        self.rate = 0
        self.framesize = 0

    def open(self, hwdev):
        b_hwdev = create_string_buffer(str.encode(hwdev))
        c_stream = SND_PCM_STREAM_PLAYBACK
        err = self.libasound.snd_pcm_open(byref(self.c_pcm), b_hwdev, c_stream, SND_PCM_NORMAL)
        return err

    def close(self):
        if (self.c_pcm.value == None):
            return
        self.libasound.snd_pcm_close(self.c_pcm)
        self.c_pcm.value = None

    def setup(self, pcm_format, pcm_channels, pcm_rate, pcm_buffer_size):
        if (self.c_pcm.value == None):
            return

        self.format = pcm_format
        self.channels = pcm_channels
        self.rate = pcm_rate
        pcm_buf_sz = c_ulong(pcm_buffer_size)

        c_pars = (c_void_p * int(self.libasound.snd_pcm_hw_params_sizeof() / sizeof(c_void_p)))()
        err = self.libasound.snd_pcm_hw_params_any(self.c_pcm, c_pars)
        if err < 0:
            sys.stderr.write("hw_params_any failed: %d\n" % err)
            return err

        err = self.libasound.snd_pcm_hw_params_set_access(self.c_pcm, c_pars, SND_PCM_ACCESS_RW_INTERLEAVED)
        if err < 0:
            sys.stderr.write("set_access failed: %d\n" % err)
            return err
        err = self.libasound.snd_pcm_hw_params_set_format(self.c_pcm, c_pars, c_uint(self.format))
        if err < 0:
            sys.stderr.write("set_format failed: %d\n" % err)
            return err
        err = self.libasound.snd_pcm_hw_params_set_channels(self.c_pcm, c_pars, c_uint(self.channels))
        if err < 0:
            sys.stderr.write("set_channels failed: %d\n" % err)
            return err
        err = self.libasound.snd_pcm_hw_params_set_rate(self.c_pcm, c_pars, c_uint(self.rate), c_int(0))
        if err < 0:
            sys.stderr.write("set_rate failed: %d\n" % err)
            return err
        err = self.libasound.snd_pcm_hw_params_set_buffer_size_near(self.c_pcm, c_pars, byref(pcm_buf_sz))
        if err < 0:
            sys.stderr.write("set_buffer_size_near failed: %d\n" % err)
            return err
        if pcm_buf_sz.value != pcm_buffer_size:
            sys.stderr.write("set_buffer_size_near requested %d, but returned %d\n" % (pcm_buffer_size, pcm_buf_sz.value))
        err = self.libasound.snd_pcm_hw_params(self.c_pcm, c_pars)
        if err < 0:
            sys.stderr.write("hw_params failed: %d\n" % err)
            return err

        self.libasound.snd_pcm_hw_params_current(self.c_pcm, c_pars)
        c_bits =  self.libasound.snd_pcm_hw_params_get_sbits(c_pars)
        self.framesize = self.channels * c_bits//8

        c_sw_pars = (c_void_p * int(self.libasound.snd_pcm_sw_params_sizeof() / sizeof(c_void_p)))()
        err = self.libasound.snd_pcm_sw_params_current(self.c_pcm, c_sw_pars)
        if err < 0:
            sys.stderr.write("get_sw_params_current failed: %d\n" % err)
            return err
        pcm_start_threshold = int(pcm_buf_sz.value * 0.75)
        err = self.libasound.snd_pcm_sw_params_set_start_threshold(self.c_pcm, c_sw_pars, c_uint(pcm_start_threshold))
        if err < 0:
            sys.stderr.write("set_sw_params_start_threshold failed: %d\n" % err)
            return err
        err = self.libasound.snd_pcm_sw_params(self.c_pcm, c_sw_pars)
        if err < 0:
            sys.stderr.write("sw_params failed: %d\n" % err)
            return err

        ret = self.libasound.snd_pcm_prepare(self.c_pcm)
        #self.dump()
        return ret

    def write(self, pcm_data):
        datalen = len(pcm_data)
        n_frames = c_ulong(datalen // self.framesize)
        c_data = c_char_p(pcm_data)
        ret = 0

        if (self.c_pcm.value == None):
            sys.stderr.write("PCM device is closed\n")
            return -1

        ret = self.libasound.snd_pcm_writei(self.c_pcm, cast(c_data, POINTER(c_void_p)), n_frames)
        if (ret < 0):
            if (ret == -errno.EPIPE): # underrun
                if (LOG_AUDIO_XRUNS):
                    sys.stderr.write("%s PCM underrun\n" % log_ts.get())
                ret = self.libasound.snd_pcm_recover(self.c_pcm, ret, 1)
                if (ret >= 0):
                    ret = self.libasound.snd_pcm_writei(self.c_pcm, cast(c_data, POINTER(c_void_p)), n_frames)
                else:
                    ret = self.libasound.snd_pcm_prepare(self.c_pcm)
                    ret = self.libasound.snd_pcm_writei(self.c_pcm, cast(c_data, POINTER(c_void_p)), n_frames)
            elif (ret == -errno.ESTRPIPE): # suspended
                while True:
                    ret = self.libasound.snd_pcm_resume(self.c_pcm)
                    if (ret != -errno.EAGAIN):
                        break
                    time.sleep(1)
                if (ret < 0):
                    ret = self.libasound.snd_pcm_prepare(self.c_pcm)
            elif (ret < 0): # other error
                ret = self.libasound.snd_pcm_prepare(self.c_pcm)

        return ret

    def drain(self):
        ret = self.libasound.snd_pcm_drain(self.c_pcm)
        if (ret == -errno.ESTRPIPE): # suspended
            while True:
                ret = self.libasound.snd_pcm_resume(self.c_pcm)
                if (ret != -errno.EAGAIN):
                    break
                time.sleep(1)
        ret = self.libasound.snd_pcm_prepare(self.c_pcm)
        return ret

    def drop(self):
        ret = self.libasound.snd_pcm_drop(self.c_pcm)
        if (ret == -errno.ESTRPIPE): # suspended
            while True:
                ret = self.libasound.snd_pcm_resume(self.c_pcm)
                if (ret != -errno.EAGAIN):
                    break
                time.sleep(1)
        ret = self.libasound.snd_pcm_prepare(self.c_pcm)
        return ret

    def dump(self):
        if (self.c_pcm.value == None):
            return

        c_buf_p = c_void_p()
        c_str_p = c_char_p()
        c_strlen = c_uint(0)
        self.libasound.snd_output_buffer_open(byref(c_buf_p))
        self.libasound.snd_pcm_dump_setup(self.c_pcm, c_buf_p)
        c_strlen = self.libasound.snd_output_buffer_string(c_buf_p, byref(c_str_p))
        sys.stderr.write("%s\n" % c_str_p.value[0:c_strlen-1])
        self.libasound.snd_output_close(c_buf_p)

    def check(self):
        return 0

class _struct_pa_sample_spec(Structure):
    _fields_ = [("format", c_int),
                ("rate", c_uint32),
                ("channels", c_uint8)]

class pa_sound(object):
    def __init__(self):
        self.out = None
        self.error = c_int(0)
        self.libpa = cdll.LoadLibrary("libpulse-simple.so.0")
       	self.libpa.strerror.restype = c_char_p
        self.ss = _struct_pa_sample_spec(PA_SAMPLE_S16LE, 8000, 2)

    def open(self, hwdevice):
        self.out = c_void_p(self.libpa.pa_simple_new(None,
		    "OP25".encode("ascii"),
            PA_STREAM_PLAYBACK,
            None,
		    "OP25 Playback".encode('ascii'),
            byref(self.ss),
		    None,
            None,
            byref(self.error)))

        if self.out is None:
            sys.stderr.write("%s Could not open PulseAudio stream: %s\n" % (log_ts.get(), self.libpa.strerror(self.error)))

        return self.error.value

    def close(self):
        self.libpa.pa_simple_free(self.out)
        self.out = None

    def setup(self, pcm_format, pcm_channels, pcm_rate, pcm_buffer_size):
        self.ss.format = PA_SAMPLE_S16LE # fixed format
        self.ss.channels = pcm_channels
        self.ss.rate = pcm_rate
        return 0

    def write(self, pcm_data):
        self.libpa.pa_simple_write(self.out, pcm_data, len(pcm_data), byref(self.error))
        return self.error

    def drain(self):
        self.libpa.pa_simple_drain(self.out, byref(self.error))
        return self.error.value

    def drop(self):
        self.libpa.pa_simple_flush(self.out, byref(self.error))
        return self.error.value

    def dump(self):
        return 0

    def check(self):
        return 0



# Wrapper to emulate pcm writes of sound samples to stdout (for liquidsoap)
class stdout_wrapper(object): 
    def __init__(self):
        self.silence = chr(0) * 640
        pass

    def open(self, hwdev):
        return 0

    def close(self):
        return 0

    def setup(self, pcm_format, pcm_channels, pcm_rate, pcm_buffer_size):
        return 0

    def drain(self):
        try:
            sys.stdout.flush()
        except IOError: # IOError means listener has terminated
            return -1
        return 0

    def drop(self):
        return 0

    def write(self, pcm_data):
        try:
            sys.stdout.write(pcm_data)
        except IOError: # IOError means listener has terminated
            return -1
        return 0

    def check(self):
        rc = 0
        if (self.write(self.silence) < 0) or (self.drain() < 0): # write silence to check pipe connectivity 
            rc = -1
        return rc

    def dump(self):
        pass

# Main class that receives UDP audio samples and sends them to a PCM subsystem (currently ALSA or STDOUT)
class socket_audio(object):
    def __init__(self, udp_host, udp_port, pcm_device, two_channels = False, audio_gain = 1.0, dest_stdout = False, **kwds):
        self.keep_running = True
        self.two_channels = two_channels
        self.audio_gain = audio_gain
        self.dest_stdout = dest_stdout
        self.sock_a = None
        self.sock_b = None
        self.pcm = None
        if dest_stdout:
            pcm_device = "stdout"
            sys.stdout = os.fdopen(sys.stdout.fileno(), 'w', 0) # reopen stdout with buffering disabled
            self.pcm = stdout_wrapper()
        else:
            if pcm_device.lower() == "pulse":
                try:
<<<<<<< HEAD
                    self.pcm = pa_sound()       # first try to open PulseAudio
                    self.pcm.drain()            # and make sure it actually works
                    sys.stderr.write("using PulseAudio sound system\n")
                except:
                    self.pcm = None
                    sys.stderr.write("unable to load PulseAudio library\n")
=======
                    self.pcm = pa_sound()   # first try to open PulseAudio
                    sys.stderr.write("using PulseAudio sound system\n")
                except Exception as e:
                    self.pcm = None
                    sys.stderr.write("unable to load PulseAudio library\n%s\n" % e)
>>>>>>> f5ffef90
                    pcm_device = "default"

            if self.pcm is None:
                try:
                    self.pcm = alsasound()  # if PulseAudio not available, try to use ALSA
                    sys.stderr.write("using ALSA sound system\n")
                except Exception as e:
                    sys.stderr.write("unable to load ALSA library\n%s\n" % e)

        if self.pcm is not None:
            self.setup_pcm(pcm_device)
        else:
            self.keep_running = False

        self.setup_sockets(udp_host, udp_port)

    def run(self):
        rc = 0
        while self.keep_running and (rc >= 0):
            readable, writable, exceptional = select.select( [self.sock_a, self.sock_b], [], [self.sock_a, self.sock_b], 5.0)
            in_a = None
            in_b = None
            data_a = ""
            data_b = ""
            flag_a = -1
            flag_b = -1

            # Check for select() polling timeout and pcm self-check
            if (not readable) and (not writable) and (not exceptional):
                rc = self.pcm.check()
                if isinstance(rc, ctypes.c_int):
                    rc = rc.value
                continue

            # Data received on the udp port is 320 bytes for an audio frame or 2 bytes for a flag
            if self.sock_a in readable:
                in_a = self.sock_a.recvfrom(MAX_SUPERFRAME_SIZE)

            if self.sock_b in readable:
                in_b = self.sock_b.recvfrom(MAX_SUPERFRAME_SIZE)

            if in_a is not None:
                len_a = len(in_a[0])
                if len_a == 2:
                    flag_a = np.frombuffer(in_a[0], dtype=np.int16)[0]
                elif len_a > 0:
                    data_a = in_a[0]

            if in_b is not None:
                len_b = len(in_b[0])
                if len_b == 2:
                    flag_b = np.frombuffer(in_b[0], dtype=np.int16)[0]
                elif len_b > 0:
                    data_b = in_b[0]

            if (flag_a == 0) or (flag_b == 0):
                rc = self.pcm.drain()
                if isinstance(rc, ctypes.c_int):
                    rc = rc.value
                continue

            if (((flag_a == 1) and (flag_b == 1)) or
                ((flag_a == 1) and (in_b is None)) or 
                ((flag_b == 1) and (in_a is None))):
                rc = self.pcm.drop()
                if isinstance(rc, ctypes.c_int):
                    rc = rc.value
                continue

            if not self.two_channels:
                data_a = self.scale(data_a)
                rc = self.pcm.write(self.interleave(data_a, data_a))
                if isinstance(rc, ctypes.c_int):
                    rc = rc.value
            else:
                data_a = self.scale(data_a)
                data_b = self.scale(data_b)
                rc = self.pcm.write(self.interleave(data_a, data_b))
                if isinstance(rc, ctypes.c_int):
                    rc = rc.value

        self.close_sockets()
        self.close_pcm()
        return

    def scale(self, data):  # crude amplitude scaler (volume) for S16_LE samples
        arr = np.array(np.frombuffer(data, dtype=np.int16), dtype=np.float32)
        result = np.zeros(len(arr), dtype=np.int16)
        arr = np.clip(arr*self.audio_gain, -32767, 32766, out=result)
        return result.tobytes('C')

    def interleave(self, data_a, data_b):
        arr_a = np.frombuffer(data_a, dtype=np.int16)
        arr_b = np.frombuffer(data_b, dtype=np.int16)
        d_len = max(len(arr_a), len(arr_b))
        result = np.zeros(d_len*2, dtype=np.int16)
        if len(arr_a):
            # copy arr_a to result[0,2,4, ...]
            result[ range(0, len(arr_a)*2, 2) ] = arr_a
        if len(arr_b):
            # copy arr_b to result[1,3,5, ...]
            result[ range(1, len(arr_b)*2, 2) ] = arr_b
        return result.tobytes('C')

    def stop(self):
        self.keep_running = False
        return

    def setup_sockets(self, udp_host, udp_port):
        sys.stderr.write("Listening on %s:%d\n" % (udp_host, udp_port))
        self.sock_a = socket.socket(socket.AF_INET, socket.SOCK_DGRAM)
        self.sock_b = socket.socket(socket.AF_INET, socket.SOCK_DGRAM)
        self.sock_a.setblocking(0)
        self.sock_b.setblocking(0)
        self.sock_a.bind((udp_host, udp_port))
        self.sock_b.bind((udp_host, udp_port + 2))
        return

    def close_sockets(self):
        self.sock_a.close()
        self.sock_b.close()
        return

    def setup_pcm(self, hwdevice):
        sys.stderr.write('audio device: %s\n' % hwdevice)
        err = self.pcm.open(hwdevice)
        if err < 0:
            sys.stderr.write('failed to open audio device: %s\n' % hwdevice)
            self.pcm.dump()
            self.keep_running = False
            return

        err = self.pcm.setup(SND_PCM_FORMAT_S16_LE.value, 2, PCM_RATE, PCM_BUFFER_SIZE)
        if err < 0:
            sys.stderr.write('failed to set up pcm stream\n')
            self.keep_running = False
            return
        return

    def close_pcm(self):
        sys.stderr.write('audio closing\n')
        if self.pcm is not None:
            self.pcm.close()
        return

class audio_thread(threading.Thread):
    def __init__(self, udp_host, udp_port, pcm_device, two_channels = False, audio_gain = 1.0, dest_stdout = False, **kwds):
        threading.Thread.__init__(self, **kwds)
        self.setDaemon(True)
        self.keep_running = True
        self.sock_audio = socket_audio(udp_host, udp_port, pcm_device, two_channels, audio_gain, dest_stdout, **kwds)
        self.start()
        return

    def run(self):
        self.sock_audio.run()

    def stop(self):
        self.sock_audio.stop()
<|MERGE_RESOLUTION|>--- conflicted
+++ resolved
@@ -384,22 +384,12 @@
         else:
             if pcm_device.lower() == "pulse":
                 try:
-<<<<<<< HEAD
-                    self.pcm = pa_sound()       # first try to open PulseAudio
-                    self.pcm.drain()            # and make sure it actually works
-                    sys.stderr.write("using PulseAudio sound system\n")
-                except:
-                    self.pcm = None
-                    sys.stderr.write("unable to load PulseAudio library\n")
-=======
                     self.pcm = pa_sound()   # first try to open PulseAudio
                     sys.stderr.write("using PulseAudio sound system\n")
                 except Exception as e:
                     self.pcm = None
                     sys.stderr.write("unable to load PulseAudio library\n%s\n" % e)
->>>>>>> f5ffef90
                     pcm_device = "default"
-
             if self.pcm is None:
                 try:
                     self.pcm = alsasound()  # if PulseAudio not available, try to use ALSA
