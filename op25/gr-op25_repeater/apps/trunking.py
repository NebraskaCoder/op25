
# Copyright 2011, 2012, 2013, 2014, 2015, 2016, 2017 Max H. Parke KA1RBI
# 
# This file is part of OP25
# 
# OP25 is free software; you can redistribute it and/or modify it
# under the terms of the GNU General Public License as published by
# the Free Software Foundation; either version 3, or (at your option)
# any later version.
# 
# OP25 is distributed in the hope that it will be useful, but WITHOUT
# ANY WARRANTY; without even the implied warranty of MERCHANTABILITY
# or FITNESS FOR A PARTICULAR PURPOSE. See the GNU General Public
# License for more details.
# 
# You should have received a copy of the GNU General Public License
# along with OP25; see the file COPYING. If not, write to the Free
# Software Foundation, Inc., 51 Franklin Street, Boston, MA
# 02110-1301, USA.
#

import sys
import time
import collections
import json
sys.path.append('tdma')
import lfsr

def utf_ascii(ustr):
    return (ustr.decode("utf-8")).encode("ascii", "ignore")

def crc16(dat,len):	# slow version
    poly = (1<<12) + (1<<5) + (1<<0)
    crc = 0
    for i in range(len):
        bits = (dat >> (((len-1)-i)*8)) & 0xff
        for j in range(8):
            bit = (bits >> (7-j)) & 1
            crc = ((crc << 1) | bit) & 0x1ffff
            if crc & 0x10000:
                crc = (crc & 0xffff) ^ poly
    crc = crc ^ 0xffff
    return crc

def get_frequency(f):	# return frequency in Hz
    if f.find('.') == -1:	# assume in Hz
        return int(f)
    else:     # assume in MHz due to '.'
        return int(float(f) * 1000000)

class trunked_system (object):
    def __init__(self, debug=0, config=None):
        self.debug = debug
        self.freq_table = {}
        self.stats = {}
        self.stats['tsbks'] = 0
        self.stats['crc'] = 0
        self.tsbk_cache = {}
        self.secondary = {}
        self.adjacent = {}
        self.rfss_syid = 0
        self.rfss_rfid = 0
        self.rfss_stid = 0
        self.rfss_chan = 0
        self.rfss_txchan = 0
        self.ns_syid = -1
        self.ns_wacn = -1
        self.ns_chan = 0
        self.voice_frequencies = {}
        self.blacklist = {}
        self.whitelist = None
        self.tgid_map = {}
        self.offset = 0
        self.sysname = 0

        self.trunk_cc = 0
        self.last_trunk_cc = 0
        self.cc_list = []
        self.cc_list_index = 0
        self.CC_HUNT_TIME = 5.0
        self.center_frequency = 0
        self.last_tsbk = 0
        self.cc_timeouts = 0
        self.talkgroups = {}
        if config:
            self.blacklist = config['blacklist']
            self.whitelist = config['whitelist']
            self.tgid_map  = config['tgid_map']
            self.offset    = config['offset']
            self.sysname   = config['sysname']
            self.trunk_cc  = config['cclist'][0]	# TODO: scan thru list
            self.cc_list   = config['cclist']
            self.center_frequency = config['center_frequency']
            self.modulation = config['modulation']

    def to_json(self):
        d = {}
        d['syid'] = self.rfss_syid
        d['rfid'] = self.rfss_rfid
        d['stid'] = self.rfss_stid
        d['sysid'] = self.ns_syid
        d['rxchan'] = self.rfss_chan
        d['txchan'] = self.rfss_txchan
        d['wacn'] = self.ns_wacn
        d['secondary'] = self.secondary.keys()
        d['tsbks'] = self.stats['tsbks']
        d['frequencies'] = {}
        d['last_tsbk'] = self.last_tsbk
        t = time.time()
        for f in self.voice_frequencies.keys():
            tgs = '%s %s' % (self.voice_frequencies[f]['tgid'][0], self.voice_frequencies[f]['tgid'][1])
            d['frequencies'][f] = 'voice frequency %f tgid(s) %s %4.1fs ago count %d' %  (f / 1000000.0, tgs, t - self.voice_frequencies[f]['time'], self.voice_frequencies[f]['counter'])

        return json.dumps(d)

    def to_string(self):
        s = []
        s.append('rf: syid %x rfid %d stid %d frequency %f uplink %f' % ( self.rfss_syid, self.rfss_rfid, self.rfss_stid, float(self.rfss_chan) / 1000000.0, float(self.rfss_txchan) / 1000000.0))
        s.append('net: syid %x wacn %x frequency %f' % ( self.ns_syid, self.ns_wacn, float(self.ns_chan) / 1000000.0))
        s.append('secondary control channel(s): %s' % ','.join(['%f' % (float(k) / 1000000.0) for k in self.secondary.keys()]))
        s.append('stats: tsbks %d crc %d' % (self.stats['tsbks'], self.stats['crc']))
        s.append('')
        t = time.time()
        for f in self.voice_frequencies:
            tgs = '%s %s' % (self.voice_frequencies[f]['tgid'][0], self.voice_frequencies[f]['tgid'][1])
            s.append('voice frequency %f tgid(s) %s %4.1fs ago count %d' %  (f / 1000000.0, tgs, t - self.voice_frequencies[f]['time'], self.voice_frequencies[f]['counter']))
        s.append('')
        for table in self.freq_table:
            a = self.freq_table[table]['frequency'] / 1000000.0
            b = self.freq_table[table]['step'] / 1000000.0
            c = self.freq_table[table]['offset'] / 1000000.0
            s.append('tbl-id: %x frequency: %f step %f offset %f' % ( table, a,b,c))
            #self.freq_table[table]['frequency'] / 1000000.0, self.freq_table[table]['step'] / 1000000.0, self.freq_table[table]['offset']) / 1000000.0)
        for f in self.adjacent:
            s.append('adjacent %f: %s' % (float(f) / 1000000.0, self.adjacent[f]))
        return '\n'.join(s)

    def get_tdma_slot(self, id):
        table = (id >> 12) & 0xf
        channel = id & 0xfff
        if table not in self.freq_table:
            return None
        if 'tdma' not in self.freq_table[table]:
            return None
        return channel & 1

# return frequency in Hz
    def channel_id_to_frequency(self, id):
        table = (id >> 12) & 0xf
        channel = id & 0xfff
        if table not in self.freq_table:
            return None
        if 'tdma' not in self.freq_table[table]:
            return self.freq_table[table]['frequency'] + self.freq_table[table]['step'] * channel
        return self.freq_table[table]['frequency'] + self.freq_table[table]['step'] * int(channel / self.freq_table[table]['tdma'])

    def channel_id_to_string(self, id):
        f = self.channel_id_to_frequency(id)
        if f is None:
            return "ID-0x%x" % (id)
        return "%f" % (f / 1000000.0)

    def get_tag(self, tgid):
        if not tgid:
            return ""
        if tgid not in self.tgid_map:
            return "Talkgroup ID %d [0x%x]" % (tgid, tgid)
        return self.tgid_map[tgid][0]

    def get_prio(self, tgid):
        if (not tgid) or (tgid not in self.tgid_map):
            return 3
        return self.tgid_map[tgid][1]

    def update_talkgroup(self, frequency, tgid, tdma_slot, srcaddr):
        if self.debug >= 5:
            sys.stderr.write('%f set tgid: %s\n' % (time.time(), tgid))
        
        if tgid not in self.talkgroups:
            self.talkgroups[tgid] = {'counter':0}
            if self.debug >= 5:
                sys.stderr.write('%f new tgid: %s %s prio %d\n' % (time.time(), tgid, self.get_tag(tgid), self.get_prio(tgid)))
        self.talkgroups[tgid]['time'] = time.time()
        self.talkgroups[tgid]['frequency'] = frequency
        self.talkgroups[tgid]['tdma_slot'] = tdma_slot
        self.talkgroups[tgid]['srcaddr'] = srcaddr
        self.talkgroups[tgid]['prio'] = self.get_prio(tgid)

    def update_voice_frequency(self, frequency, tgid=None, tdma_slot=None, srcaddr=0):
        if not frequency:	# e.g., channel identifier not yet known
            return
        self.update_talkgroup(frequency, tgid, tdma_slot, srcaddr)
        if frequency not in self.voice_frequencies:
            self.voice_frequencies[frequency] = {'counter':0}
            sorted_freqs = collections.OrderedDict(sorted(self.voice_frequencies.items()))
            self.voice_frequencies = sorted_freqs
            if self.debug >= 5:
                sys.stderr.write('%f new freq: %f\n' % (time.time(), frequency/1000000.0))

        if tdma_slot is None:
            tdma_slot = 0
        if 'tgid' not in self.voice_frequencies[frequency]:
            self.voice_frequencies[frequency]['tgid'] = [None, None]
        self.voice_frequencies[frequency]['tgid'][tdma_slot] = tgid
        self.voice_frequencies[frequency]['counter'] += 1
        self.voice_frequencies[frequency]['time'] = time.time()

    def get_updated_talkgroups(self, start_time):
        return [tgid for tgid in self.talkgroups if (
                       self.talkgroups[tgid]['time'] >= start_time and
                       tgid not in self.blacklist and
                       not (self.whitelist and tgid not in self.whitelist))]

    def blacklist_update(self, start_time):
        expired_tgs = [tg for tg in self.blacklist.keys()
                            if self.blacklist[tg] is not None
                            and self.blacklist[tg] < start_time]
        for tg in expired_tgs:
            self.blacklist.pop(tg)

    def find_talkgroup(self, start_time, tgid=None, hold=False):
        tgt_tgid = None
        self.blacklist_update(start_time)

        if tgid is not None and tgid in self.talkgroups:
            tgt_tgid = tgid

        for active_tgid in self.talkgroups:
            if hold:
                break
            if self.talkgroups[active_tgid]['time'] < start_time:
                continue
            if active_tgid in self.blacklist:
                continue
            if self.whitelist and active_tgid not in self.whitelist:
                continue
            if self.talkgroups[active_tgid]['tdma_slot'] is not None and (self.ns_syid < 0 or self.ns_wacn < 0):
                continue
            if tgt_tgid is None:
                tgt_tgid = active_tgid
            elif self.talkgroups[active_tgid]['prio'] < self.talkgroups[tgt_tgid]['prio']:
                tgt_tgid = active_tgid
                   
        if tgt_tgid is not None and self.talkgroups[tgt_tgid]['time'] >= start_time:
            return self.talkgroups[tgt_tgid]['frequency'], tgt_tgid, self.talkgroups[tgt_tgid]['tdma_slot'], self.talkgroups[tgt_tgid]['srcaddr']
        return None, None, None, None

    def add_blacklist(self, tgid, end_time=None):
        if not tgid:
            return
        self.blacklist[tgid] = end_time

    def decode_mbt_data(self, opcode, src, header, mbt_data):
        self.cc_timeouts = 0
        self.last_tsbk = time.time()
        updated = 0
        if self.debug > 10:
            sys.stderr.write('decode_mbt_data: %x %x\n' %(opcode, mbt_data))
        if opcode == 0x0:  # grp voice channel grant
            ch1  = (mbt_data >> 64) & 0xffff
            ch2  = (mbt_data >> 48) & 0xffff
            ga   = (mbt_data >> 32) & 0xffff
            f = self.channel_id_to_frequency(ch1)
            self.update_voice_frequency(f, tgid=ga, tdma_slot=self.get_tdma_slot(ch1), srcaddr=src)
            if f:
                updated += 1
            if self.debug > 10:
                sys.stderr.write('mbt00 voice grant ch1 %x ch2 %x addr 0x%x\n' %(ch1, ch2, ga))
        elif opcode == 0x3c:  # adjacent status
            syid = (header >> 48) & 0xfff
            rfid = (header >> 24) & 0xff
            stid = (header >> 16) & 0xff
            ch1  = (mbt_data >> 80) & 0xffff
            ch2  = (mbt_data >> 64) & 0xffff
            f1 = self.channel_id_to_frequency(ch1)
            f2 = self.channel_id_to_frequency(ch2)
            if f1 and f2:
                self.adjacent[f1] = 'rfid: %d stid:%d uplink:%f' % (rfid, stid, f2 / 1000000.0)
            if self.debug > 10:
                sys.stderr.write('mbt3c adjacent sys %x rfid %x stid %x ch1 %x ch2 %x f1 %s f2 %s\n' % (syid, rfid, stid, ch1, ch2, self.channel_id_to_string(ch1), self.channel_id_to_string(ch2)))
        elif opcode == 0x3b:  # network status
            syid = (header >> 48) & 0xfff
            wacn = (mbt_data >> 76) & 0xfffff
            ch1  = (mbt_data >> 56) & 0xffff
            ch2  = (mbt_data >> 40) & 0xffff
            f1 = self.channel_id_to_frequency(ch1)
            f2 = self.channel_id_to_frequency(ch2)
            if f1 and f2:
                self.ns_syid = syid
                self.ns_wacn = wacn
                self.ns_chan = f1
            if self.debug > 10:
                sys.stderr.write('mbt3b net stat sys %x wacn %x ch1 %s ch2 %s\n' %(syid, wacn, self.channel_id_to_string(ch1), self.channel_id_to_string(ch2)))
        elif opcode == 0x3a:  # rfss status
            syid = (header >> 48) & 0xfff
            rfid = (mbt_data >> 88) & 0xff
            stid = (mbt_data >> 80) & 0xff
            ch1  = (mbt_data >> 64) & 0xffff
            ch2  = (mbt_data >> 48) & 0xffff
            f1 = self.channel_id_to_frequency(ch1)
            f2 = self.channel_id_to_frequency(ch2)
            if f1 and f2:
                self.rfss_syid = syid
                self.rfss_rfid = rfid
                self.rfss_stid = stid
                self.rfss_chan = f1
                self.rfss_txchan = f2
            if self.debug > 10:
                sys.stderr.write('mbt3a rfss stat sys %x rfid %x stid %x ch1 %s ch2 %s\n' %(syid, rfid, stid, self.channel_id_to_string(ch1), self.channel_id_to_string(ch2)))
        #else:
        #    sys.stderr.write('mbt other %x\n' % opcode
        return updated

    def decode_tsbk(self, tsbk):
        self.cc_timeouts = 0
        self.last_tsbk = time.time()
        self.stats['tsbks'] += 1
        updated = 0
        tsbk = tsbk << 16	# for missing crc
        opcode = (tsbk >> 88) & 0x3f
        if self.debug > 10:
            sys.stderr.write('TSBK: 0x%02x 0x%024x\n' % (opcode, tsbk))
        if opcode == 0x00:   # group voice chan grant
            mfrid  = (tsbk >> 80) & 0xff
            if mfrid == 0x90:	# MOT_GRG_ADD_CMD
                sg  = (tsbk >> 64) & 0xffff
                ga1   = (tsbk >> 48) & 0xffff
                ga2   = (tsbk >> 32) & 0xffff
                ga3   = (tsbk >> 16) & 0xffff
                if self.debug > 10:
                    sys.stderr.write('MOT_GRG_ADD_CMD(0x00): sg:%d ga1:%d ga2:%d ga3:%d\n' % (sg, ga1, ga2, ga3))
            else:
                opts  = (tsbk >> 72) & 0xff
                ch   = (tsbk >> 56) & 0xffff
                ga   = (tsbk >> 40) & 0xffff
                sa   = (tsbk >> 16) & 0xffffff
                f = self.channel_id_to_frequency(ch)
                self.update_voice_frequency(f, tgid=ga, tdma_slot=self.get_tdma_slot(ch), srcaddr=sa)
                if f:
                    updated += 1
                if self.debug > 10:
                    sys.stderr.write('tsbk00 grant freq %s ga %d sa %d\n' % (self.channel_id_to_string(ch), ga, sa))
        elif opcode == 0x01:   # reserved
            mfrid  = (tsbk >> 80) & 0xff
            if mfrid == 0x90: #MOT_GRG_DEL_CMD
                sg  = (tsbk >> 64) & 0xffff
                ga1   = (tsbk >> 48) & 0xffff
                ga2   = (tsbk >> 32) & 0xffff
                ga3   = (tsbk >> 16) & 0xffff
                if self.debug > 10:
                    sys.stderr.write('MOT_GRG_DEL_CMD(0x01): sg:%d ga1:%d ga2:%d ga3:%d\n' % (sg, ga1, ga2, ga3))
        elif opcode == 0x02:   # group voice chan grant update
            mfrid  = (tsbk >> 80) & 0xff
            if mfrid == 0x90:
                ch  = (tsbk >> 56) & 0xffff
                sg  = (tsbk >> 40) & 0xffff
                sa  = (tsbk >> 16) & 0xffffff
                f = self.channel_id_to_frequency(ch)
                self.update_voice_frequency(f, tgid=sg, tdma_slot=self.get_tdma_slot(ch), srcaddr=sa)
                if f:
                    updated += 1
                if self.debug > 10:
                    sys.stderr.write('MOT_GRG_CN_GRANT(0x02): freq %s sg:%d sa:%d\n' % (self.channel_id_to_string(ch), sg, sa))
            else:
                ch1  = (tsbk >> 64) & 0xffff
                ga1  = (tsbk >> 48) & 0xffff
                ch2  = (tsbk >> 32) & 0xffff
                ga2  = (tsbk >> 16) & 0xffff
                f1 = self.channel_id_to_frequency(ch1)
                f2 = self.channel_id_to_frequency(ch2)
                self.update_voice_frequency(f1, tgid=ga1, tdma_slot=self.get_tdma_slot(ch1))
                if f1 != f2:
                    self.update_voice_frequency(f2, tgid=ga2, tdma_slot=self.get_tdma_slot(ch2))
                if f1:
                    updated += 1
                if f2:
                    updated += 1
                if self.debug > 10:
                    sys.stderr.write('tsbk02 grant update: chan %s %d %s %d\n' %(self.channel_id_to_string(ch1), ga1, self.channel_id_to_string(ch2), ga2))
        elif opcode == 0x03:   # group voice chan grant update exp : TIA.102-AABC-B-2005 page 56
            mfrid  = (tsbk >> 80) & 0xff
            if mfrid == 0x90: #MOT_GRG_CN_GRANT_UPDT
                ch1   = (tsbk >> 64) & 0xffff
                sg1  = (tsbk >> 48) & 0xffff
                ch2   = (tsbk >> 32) & 0xffff
                sg2  = (tsbk >> 16) & 0xffff
                f1 = self.channel_id_to_frequency(ch1)
                f2 = self.channel_id_to_frequency(ch2)
                self.update_voice_frequency(f1, tgid=sg1, tdma_slot=self.get_tdma_slot(ch1))
                if f1 != f2:
                    self.update_voice_frequency(f2, tgid=sg2, tdma_slot=self.get_tdma_slot(ch2))
                if f1:
                    updated += 1
                if f2:
                    updated += 1
                if self.debug > 10:
                    sys.stderr.write('MOT_GRG_CN_GRANT_UPDT(0x03): freq %s sg1:%d freq %s sg2:%d\n' % (self.channel_id_to_string(ch1), sg1, self.channel_id_to_string(ch2), sg2))
            elif mfrid == 0:
                ch1  = (tsbk >> 48) & 0xffff
                ch2   = (tsbk >> 32) & 0xffff
                ga  = (tsbk >> 16) & 0xffff
                f = self.channel_id_to_frequency(ch1)
                self.update_voice_frequency(f, tgid=ga, tdma_slot=self.get_tdma_slot(ch1))
                if f:
                    updated += 1
                if self.debug > 10:
                    sys.stderr.write('tsbk03: freq-t %s freq-r %s ga:%d\n' % (self.channel_id_to_string(ch1), self.channel_id_to_string(ch2), ga))

        elif opcode == 0x16:   # sndcp data ch
            ch1  = (tsbk >> 48) & 0xffff
            ch2  = (tsbk >> 32) & 0xffff
            if self.debug > 10:
                sys.stderr.write('tsbk16 sndcp data ch: chan %x %x\n' %(ch1, ch2))
        elif opcode == 0x34:   # iden_up vhf uhf
            iden = (tsbk >> 76) & 0xf
            bwvu = (tsbk >> 72) & 0xf
            toff0 = (tsbk >> 58) & 0x3fff
            spac = (tsbk >> 48) & 0x3ff
            freq = (tsbk >> 16) & 0xffffffff
            toff_sign = (toff0 >> 13) & 1
            toff = toff0 & 0x1fff
            if toff_sign == 0:
                toff = 0 - toff
            txt = ["mob Tx-", "mob Tx+"]
            self.freq_table[iden] = {}
            self.freq_table[iden]['offset'] = toff * spac * 125
            self.freq_table[iden]['step'] = spac * 125
            self.freq_table[iden]['frequency'] = freq * 5
            if self.debug > 10:
                sys.stderr.write('tsbk34 iden vhf/uhf id %d toff %f spac %f freq %f [%s]\n' % (iden, toff * spac * 0.125 * 1e-3, spac * 0.125, freq * 0.000005, txt[toff_sign]))
        elif opcode == 0x33:   # iden_up_tdma
            mfrid  = (tsbk >> 80) & 0xff
            if mfrid == 0:
                iden = (tsbk >> 76) & 0xf
                channel_type = (tsbk >> 72) & 0xf
                toff0 = (tsbk >> 58) & 0x3fff
                spac = (tsbk >> 48) & 0x3ff
                toff_sign = (toff0 >> 13) & 1
                toff = toff0 & 0x1fff
                if toff_sign == 0:
                    toff = 0 - toff
                f1   = (tsbk >> 16) & 0xffffffff
                slots_per_carrier = [1,1,1,2,4,2,2,2,2,2,2,2,2,2,2,2] # values above 5 are reserved and not valid
                self.freq_table[iden] = {}
                self.freq_table[iden]['offset'] = toff * spac * 125
                self.freq_table[iden]['step'] = spac * 125
                self.freq_table[iden]['frequency'] = f1 * 5
                self.freq_table[iden]['tdma'] = slots_per_carrier[channel_type]
                if self.debug > 10:
                    sys.stderr.write('tsbk33 iden up tdma id %d f %d offset %d spacing %d slots/carrier %d\n' % (iden, self.freq_table[iden]['frequency'], self.freq_table[iden]['offset'], self.freq_table[iden]['step'], self.freq_table[iden]['tdma']))

        elif opcode == 0x3d:   # iden_up
            iden = (tsbk >> 76) & 0xf
            bw   = (tsbk >> 67) & 0x1ff
            toff0 = (tsbk >> 58) & 0x1ff
            spac = (tsbk >> 48) & 0x3ff
            freq = (tsbk >> 16) & 0xffffffff
            toff_sign = (toff0 >> 8) & 1
            toff = toff0 & 0xff
            if toff_sign == 0:
                toff = 0 - toff
            txt = ["mob xmit < recv", "mob xmit > recv"]
            self.freq_table[iden] = {}
            self.freq_table[iden]['offset'] = toff * 250000
            self.freq_table[iden]['step'] = spac * 125
            self.freq_table[iden]['frequency'] = freq * 5
            if self.debug > 10:
                sys.stderr.write('tsbk3d iden id %d toff %f spac %f freq %f\n' % (iden, toff * 0.25, spac * 0.125, freq * 0.000005))
        elif opcode == 0x3a:   # rfss status
            syid = (tsbk >> 56) & 0xfff
            rfid = (tsbk >> 48) & 0xff
            stid = (tsbk >> 40) & 0xff
            chan = (tsbk >> 24) & 0xffff
            f1 = self.channel_id_to_frequency(chan)
            if f1:
                self.rfss_syid = syid
                self.rfss_rfid = rfid
                self.rfss_stid = stid
                self.rfss_chan = f1
                self.rfss_txchan = f1 + self.freq_table[chan >> 12]['offset']
            if self.debug > 10:
                sys.stderr.write('tsbk3a rfss status: syid: %x rfid %x stid %d ch1 %x(%s)\n' %(syid, rfid, stid, chan, self.channel_id_to_string(chan)))
        elif opcode == 0x39:   # secondary cc
            rfid = (tsbk >> 72) & 0xff
            stid = (tsbk >> 64) & 0xff
            ch1  = (tsbk >> 48) & 0xffff
            ch2  = (tsbk >> 24) & 0xffff
            f1 = self.channel_id_to_frequency(ch1)
            f2 = self.channel_id_to_frequency(ch2)
            if f1 and f2:
                self.secondary[ f1 ] = 1
                self.secondary[ f2 ] = 1
                sorted_freqs = collections.OrderedDict(sorted(self.secondary.items()))
                self.secondary = sorted_freqs
            if self.debug > 10:
                sys.stderr.write('tsbk39 secondary cc: rfid %x stid %d ch1 %x(%s) ch2 %x(%s)\n' %(rfid, stid, ch1, self.channel_id_to_string(ch1), ch2, self.channel_id_to_string(ch2)))
        elif opcode == 0x3b:   # network status
            wacn = (tsbk >> 52) & 0xfffff
            syid = (tsbk >> 40) & 0xfff
            ch1  = (tsbk >> 24) & 0xffff
            f1 = self.channel_id_to_frequency(ch1)
            if f1:
                self.ns_syid = syid
                self.ns_wacn = wacn
                self.ns_chan = f1
            if self.debug > 10:
                sys.stderr.write('tsbk3b net stat: wacn %x syid %x ch1 %x(%s)\n' %(wacn, syid, ch1, self.channel_id_to_string(ch1)))
        elif opcode == 0x3c:   # adjacent status
            rfid = (tsbk >> 48) & 0xff
            stid = (tsbk >> 40) & 0xff
            ch1  = (tsbk >> 24) & 0xffff
            table = (ch1 >> 12) & 0xf
            f1 = self.channel_id_to_frequency(ch1)
            if f1 and table in self.freq_table:
                self.adjacent[f1] = 'rfid: %d stid:%d uplink:%f tbl:%d' % (rfid, stid, (f1 + self.freq_table[table]['offset']) / 1000000.0, table)
            if self.debug > 10:
                sys.stderr.write('tsbk3c adjacent: rfid %x stid %d ch1 %x(%s)\n' %(rfid, stid, ch1, self.channel_id_to_string(ch1)))
                if table in self.freq_table:
                    sys.stderr.write('tsbk3c : %s %s\n' % (self.freq_table[table]['frequency'] , self.freq_table[table]['step'] ))
            #else:
            #	sys.stderr.write('tsbk other %x\n' % opcode)
        return updated

    def hunt_cc(self, curr_time):
        if self.cc_timeouts < 6:
            return
        self.cc_timeouts = 0
        self.cc_list_index += 1
        if self.cc_list_index >= len(self.cc_list):
            self.cc_list_index = 0
        self.trunk_cc = self.cc_list[self.cc_list_index]
        if self.debug >=5:
            if self.trunk_cc != self.last_trunk_cc:
                sys.stderr.write('%f set control channel: %f\n' % (curr_time, self.trunk_cc / 1000000.0))
                self.last_trunk_cc = self.trunk_cc

def get_int_dict(s):
    # test below looks like it was meant to read a csv list from the config
    # file directly, rather than from a separate file.  Not sure if this is
    # actually used anymore, and could break if whitelist/blacklist file
    # path begins with a digit.

    if s[0].isdigit():
        return dict.fromkeys([int(d) for d in s.split(',')])

    # create dict by reading from file
    d = {}                     # this is the dict
    with open(s,"r") as f:
        for v in f:
            v = v.split("\t",1) # split on tab
            v = int(v[0])       # keep first field, and convert to int
            if v not in d:      # is this a new tg?
                d[v] = []       # if so, add to dict (key only, value null)
                sys.stderr.write('added talkgroup %d from %s\n' % (v,s))
    f.close()
    return dict.fromkeys(d)

class rx_ctl (object):
    def __init__(self, debug=0, frequency_set=None, conf_file=None, logfile_workers=None):
        class _states(object):
            ACQ = 0
            CC = 1
            TO_VC = 2
            VC = 3
        self.states = _states

        self.current_state = self.states.CC
        self.trunked_systems = {}
        self.frequency_set = frequency_set
        self.debug = debug
        self.tgid_hold = None
        self.tgid_hold_until = time.time()
        self.hold_mode = False
        self.TGID_HOLD_TIME = 2.0	# TODO: make more configurable
        self.TGID_SKIP_TIME = 1.0	# TODO: make more configurable
        self.current_nac = None
        self.current_id = 0
        self.current_tgid = None
        self.current_srcaddr = 0
        self.current_encrypted = 0
        self.current_slot = None
        self.TSYS_HOLD_TIME = 3.0	# TODO: make more configurable
        self.wait_until = time.time()
        self.configs = {}
        self.nacs = []
        self.logfile_workers = logfile_workers
        self.active_talkgroups = {}
        self.working_frequencies = {}
        self.xor_cache = {}
        self.last_garbage_collect = 0
        if self.logfile_workers:
            self.input_rate = self.logfile_workers[0]['demod'].input_rate

        if conf_file:
            if conf_file.endswith('.tsv'):
                self.build_config_tsv(conf_file)
            else:
                self.build_config(conf_file)
            self.nacs = self.configs.keys()
            self.current_nac = self.nacs[0]
            self.current_state = self.states.CC

            tsys = self.trunked_systems[self.current_nac]

            if self.logfile_workers and tsys.modulation == 'c4fm':
                for worker in self.logfile_workers:
                    worker['demod'].connect_chain('fsk4')

            self.set_frequency({
                'freq':   tsys.trunk_cc,
                'tgid':   None,
                'offset': tsys.offset,
                'tag':    "",
                'nac':    self.current_nac,
                'system': tsys.sysname,
                'center_frequency': tsys.center_frequency,
                'tdma':   None, 
                'wacn':   None, 
                'sysid':  None})

    def set_frequency(self, params):
        frequency = params['freq']
        if frequency and self.frequency_set:
            self.frequency_set(params)

    def add_trunked_system(self, nac):
        assert nac not in self.trunked_systems	# duplicate nac not allowed
        blacklist = {}
        whitelist = None
        tgid_map = {}
        cfg = None
        if nac in self.configs:
            cfg = self.configs[nac]
        self.trunked_systems[nac] = trunked_system(debug = self.debug, config=cfg)

    def build_config_tsv(self, tsv_filename):
        import csv
        hdrmap = []
        configs = {}
        with open(tsv_filename, 'rb') as csvfile:
            sreader = csv.reader(csvfile, delimiter='\t', quotechar='"', quoting=csv.QUOTE_ALL)
            for row in sreader:
                if row[0].startswith('#'):
                    continue 
                if not hdrmap:
                    # process first line of tsv file - header line
                    for hdr in row:
                        hdr = hdr.replace(' ', '_')
                        hdr = hdr.lower()
                        hdrmap.append(hdr)
                    continue
                fields = {}
                for i in xrange(len(row)):
                    if row[i]:
                        fields[hdrmap[i]] = row[i]
                        if hdrmap[i] != 'sysname':
                            fields[hdrmap[i]] = fields[hdrmap[i]].lower()
                nac = int(fields['nac'], 0)
                configs[nac] = fields
            
        self.setup_config(configs)

    def build_config(self, config_filename):
        import ConfigParser
        config = ConfigParser.ConfigParser()
        config.read(config_filename)
        configs = {}
        for section in config.sections():
            nac = int(config.get(section, 'nac'), 0)	# nac required
            assert nac != 0				# nac=0 not allowed
            assert nac not in configs	# duplicate nac not allowed
            configs[nac] = {}
            for option in config.options(section):
                configs[nac][option] = config.get(section, option).lower()
            configs[nac]['sysname'] = section
        self.setup_config(configs)

    def add_default_config(self, nac, cclist=[], offset=0, whitelist=None, blacklist={}, tgid_map={}, sysname=None, center_frequency=None, modulation='cqpsk'):
        if nac in self.configs.keys():
            return
        if nac not in self.trunked_systems.keys():
            return
        tsys = self.trunked_systems[nac]
        if not tsys.rfss_chan:
            return
        if not tsys.ns_chan:
            return
        if tsys.ns_wacn < 0:
            return
        if tsys.ns_syid < 0:
            return
        if not sysname:
            sysname = 'NAC 0x%x' % nac
        if not cclist:
            cclist = [tsys.rfss_chan]
            cclist.extend(tsys.secondary.keys())
            tsys.cc_list = cclist
        self.configs[nac] = {'cclist':cclist, 'offset':offset, 'whitelist':whitelist, 'blacklist':blacklist, 'tgid_map':tgid_map, 'sysname': sysname, 'center_frequency': center_frequency, 'modulation':modulation}
        self.current_nac = nac
        self.current_state = self.states.CC
        if nac not in self.nacs:
            self.nacs.append(nac)

    def setup_config(self, configs):
        for nac in configs:
            self.configs[nac] = {'cclist':[], 'offset':0, 'whitelist':None, 'blacklist':{}, 'tgid_map':{}, 'sysname': configs[nac]['sysname'], 'center_frequency': None}
            for f in configs[nac]['control_channel_list'].split(','):
                self.configs[nac]['cclist'].append(get_frequency(f))
            if 'offset' in configs[nac]:
                self.configs[nac]['offset'] = int(configs[nac]['offset'])
            if 'modulation' in configs[nac]:
                self.configs[nac]['modulation'] = configs[nac]['modulation']
            else:
                self.configs[nac]['modulation'] = 'cqpsk'
            for k in ['whitelist', 'blacklist']:
                if k in configs[nac]:
                    self.configs[nac][k] = get_int_dict(configs[nac][k])
            if 'tgid_tags_file' in configs[nac]:
                import csv
                with open(configs[nac]['tgid_tags_file'], 'rb') as csvfile:
                    sreader = csv.reader(csvfile, delimiter='\t', quotechar='"', quoting=csv.QUOTE_ALL)
                    for row in sreader:
                        tgid = int(row[0])
                        txt = utf_ascii(row[1])
                        if len(row) >= 3:
                            try:
                                prio = int(row[2])
                            except ValueError as ex:
                                prio = 3
                        else:
                            prio = 3
                        self.configs[nac]['tgid_map'][tgid] = (txt, prio)
            if 'center_frequency' in configs[nac]:
                self.configs[nac]['center_frequency'] = get_frequency(configs[nac]['center_frequency'])

            self.add_trunked_system(nac)

    def find_next_tsys(self):
        self.current_id += 1
        if self.current_id >= len(self.nacs):
            self.current_id = 0
        return self.nacs[self.current_id]

    def to_json(self):
        d = {'json_type': 'trunk_update'}
        for nac in self.trunked_systems.keys():
            d[nac] = json.loads(self.trunked_systems[nac].to_json())
        if self.current_nac is not None:
            d[self.current_nac]['srcaddr'] = self.current_srcaddr
            d[self.current_nac]['encrypted'] = self.current_encrypted
        return json.dumps(d)

    def to_string(self):
        s = ''
        for nac in self.trunked_systems:
            s += '\n====== NAC 0x%x ====== %s ======\n' % (nac, self.trunked_systems[nac].sysname)
            s += self.trunked_systems[nac].to_string()
        return s

    def process_qmsg(self, msg):
        type = msg.type()
        updated = 0
        curr_time = time.time()
        if type == -3:		# P25 call signalling data
            js = json.loads(msg.to_string())
            if ('srcaddr' in js) and (js['srcaddr'] != 0):
                self.current_srcaddr = js['srcaddr']
            if 'encrypted' in js:
                self.current_encrypted = js['encrypted']
        elif type == -2:	# request from gui
            cmd = msg.to_string()
            if self.debug > 10:
                sys.stderr.write('process_qmsg: command: %s\n' % cmd)
            self.update_state(cmd, curr_time)
            return
        elif type == -1:	# timeout
            if self.debug >= 10:
                sys.stderr.write('%f process_data_unit timeout\n' % time.time())
            self.update_state('timeout', curr_time)
            if self.logfile_workers:
                self.logging_scheduler(curr_time)
            return
        elif type < 0:
            sys.stderr.write('unknown message type %d\n' % (type))
            return
        s = msg.to_string()
        # nac is always 1st two bytes
        nac = (ord(s[0]) << 8) + ord(s[1])
        if nac == 0xffff:
            if (type != 7) and (type != 12): # TDMA duid (end of call etc)
                self.update_state('tdma_duid%d' % type, curr_time)
                return
            else: # voice channel derived TSBK or MBT PDU
                nac = self.current_nac
        s = s[2:]
        if self.debug > 10:
            sys.stderr.write('nac %x type %d at %f state %d len %d\n' %(nac, type, time.time(), self.state, len(s)))
        if (type == 7 or type == 12) and nac not in self.trunked_systems:
            if not self.configs:
                # TODO: allow whitelist/blacklist rather than blind automatic-add
                self.add_trunked_system(nac)
            else:
                # If trunk.tsv file configured with nac=0, use decoded nac instead
                if 0 in self.trunked_systems:
                    sys.stderr.write("%f Reconfiguring NAC from 0x000 to 0x%x\n" % (time.time(), nac))
                    self.trunked_systems[nac] = self.trunked_systems.pop(0)
                    self.configs[nac] = self.configs.pop(0)
                    self.nacs = self.configs.keys()
                    self.current_nac = nac
                else:
                    sys.stderr.write("%f NAC %x not configured\n" % (time.time(), nac))
                return
        if type == 7:	# trunk: TSBK
            t = 0
            for c in s:
                t = (t << 8) + ord(c)
            updated += self.trunked_systems[nac].decode_tsbk(t)
        elif type == 12:	# trunk: MBT
            s1 = s[:10]		# header without crc
            s2 = s[12:]
            header = mbt_data = 0
            for c in s1:
                header = (header << 8) + ord(c)
            for c in s2:
                mbt_data = (mbt_data << 8) + ord(c)

            fmt = (header >> 72) & 0x1f
            sap = (header >> 64) & 0x3f
            src = (header >> 48) & 0xffffff
            if fmt != 0x17: # only Extended Format MBT presently supported
                return

            opcode = (header >> 16) & 0x3f
            if self.debug > 10:
                sys.stderr.write('type %d at %f state %d len %d/%d opcode %x [%x/%x]\n' %(type, time.time(), self.state, len(s1), len(s2), opcode, header,mbt_data))
            updated += self.trunked_systems[nac].decode_mbt_data(opcode, src, header << 16, mbt_data << 32)

        if nac != self.current_nac:
            return

        if self.logfile_workers:
            self.logging_scheduler(curr_time)
            return

        if updated:
            self.update_state('update', curr_time)
        else:
            self.update_state('duid%d' % type, curr_time)

    def find_available_worker(self):
        for worker in self.logfile_workers:
            if not worker['active']:
                worker['active'] = True
                return worker
        return None

    def free_frequency(self, frequency, curr_time):
        assert not self.working_frequencies[frequency]['tgids']
        self.working_frequencies[frequency]['worker']['demod'].set_relative_frequency(0)
        self.working_frequencies[frequency]['worker']['active'] = False
        self.working_frequencies.pop(frequency)
        sys.stderr.write('%f release worker frequency %d\n' % (curr_time, frequency))

    def free_talkgroup(self, frequency, tgid, curr_time):
        decoder = self.working_frequencies[frequency]['worker']['decoder']
        tdma_slot = self.working_frequencies[frequency]['tgids'][tgid]['tdma_slot']
        index = tdma_slot
        if tdma_slot is None:
            index = 0
        self.working_frequencies[frequency]['tgids'].pop(tgid)
        sys.stderr.write('%f release tgid %d frequency %d\n' % (curr_time, tgid, frequency))

    def logging_scheduler(self, curr_time):
        tsys = self.trunked_systems[self.current_nac]
        for tgid in tsys.get_updated_talkgroups(curr_time):
            frequency = tsys.talkgroups[tgid]['frequency']
            tdma_slot = tsys.talkgroups[tgid]['tdma_slot']
            # see if this tgid active on any other freq(s)
            other_freqs = [f for f in self.working_frequencies if f != frequency and tgid in self.working_frequencies[f]['tgids']]
            if other_freqs:
                sys.stderr.write('%f tgid %d slot %s frequency %d found on other frequencies %s\n' % (curr_time, tgid, tdma_slot, frequency, ','.join(['%s' % f for f in other_freqs])))
                for f in other_freqs:
                    self.free_talkgroup(f, tgid, curr_time)
                    if not self.working_frequencies[f]['tgids']:
                        self.free_frequency(f, curr_time)
            diff = abs(tsys.center_frequency - frequency)
            if diff > self.input_rate/2:
                #sys.stderr.write('%f request for frequency %d tgid %d failed, offset %d exceeds maximum %d\n' % (curr_time, frequency, tgid, diff, self.input_rate/2))
                continue

            update = True
            if frequency in self.working_frequencies:
                tgids = self.working_frequencies[frequency]['tgids']
                if tgid in tgids:
                    if tgids[tgid]['tdma_slot'] == tdma_slot:
                        update = False
                    else:
                        sys.stderr.write('%f slot switch %s was %s tgid %d frequency %d\n' % (curr_time, tdma_slot, tgids[tgid]['tdma_slot'], tgid, frequency))
                        worker = self.working_frequencies[frequency]['worker']
                else:
                    #active_tdma_slots = [tgids[tg]['tdma_slot'] for tg in tgids]
<<<<<<< HEAD
                    sys.stderr.write('%f new tgid %d slot %s arriving on already active frequency %d\n' % (curr_time, tgid, tdma_slot, frequency))
=======
                    print '%f new tgid %d slot %s arriving on already active frequency %d' % (curr_time, tgid, tdma_slot, frequency)
                    previous_tgid = [id for id in tgids if tgids[id]['tdma_slot'] == tdma_slot]
                    assert len(previous_tgid) == 1   ## check for logic error
                    self.free_talkgroup(frequency, previous_tgid[0], curr_time)
>>>>>>> 25ae933b
                    worker = self.working_frequencies[frequency]['worker']
            else:
                worker = self.find_available_worker()
                if worker is None:
                    sys.stderr.write('*** error, no free demodulators, freq %d tgid %d\n' % (frequency, tgid))
                    continue
                self.working_frequencies[frequency] = {'tgids' : {}, 'worker': worker}
                worker['demod'].set_relative_frequency(tsys.center_frequency - frequency)
                sys.stderr.write('%f starting worker frequency %d tg %d slot %s\n' % (curr_time, frequency, tgid, tdma_slot))
            self.working_frequencies[frequency]['tgids'][tgid] = {'updated': curr_time, 'tdma_slot': tdma_slot}
            if not update:
                continue
            filename = 'tgid-%d-%f.wav' % (tgid, curr_time)
            sys.stderr.write('%f update frequency %d tg %d slot %s file %s\n' % (curr_time, frequency, tgid, tdma_slot, filename))
            # set demod speed, decoder slot, output file name
            demod = worker['demod']
            decoder = worker['decoder']
            symbol_rate = 4800

            if tdma_slot is None:
                index = 0
            else:
                index = tdma_slot
                symbol_rate = 6000
                xorhash = '%x%x%x' % (self.current_nac, tsys.ns_syid, tsys.ns_wacn)
                if xorhash not in self.xor_cache:
                    self.xor_cache[xorhash] = lfsr.p25p2_lfsr(self.current_nac, tsys.ns_syid, tsys.ns_wacn).xor_chars
                decoder.set_xormask(self.xor_cache[xorhash], xorhash, index=index)
            demod.set_omega(symbol_rate)
            decoder.set_output(filename, index=index)

        # garbage collection
        if self.last_garbage_collect + 1 > curr_time:
            return
        self.last_garbage_collect = curr_time

        gc_frequencies = []
        gc_tgids = []
        for frequency in self.working_frequencies:
            tgids = self.working_frequencies[frequency]['tgids']
            inactive_tgids = [[frequency, tgid] for tgid in tgids if tgids[tgid]['updated'] + self.TGID_HOLD_TIME < curr_time]
            if len(inactive_tgids) == len(tgids):
                gc_frequencies += [frequency]
            gc_tgids += inactive_tgids
        for frequency, tgid in gc_tgids:	# expire talkgroups
            self.free_talkgroup(frequency, tgid, curr_time)
        for frequency in gc_frequencies:	# expire working frequencies
            self.free_frequency(frequency, curr_time)

    def update_state(self, command, curr_time):
        if not self.configs:
            return	# run in "manual mode" if no conf

        nac = self.current_nac
        tsys = self.trunked_systems[nac]

        new_frequency = None
        new_tgid = None
        new_state = None
        new_nac = None
        new_slot = None

        if command == 'timeout':
            if self.current_state == self.states.CC:
                if self.debug > 0:
                    sys.stderr.write("%f control channel timeout\n" % time.time())
                tsys.cc_timeouts += 1
            elif self.current_state != self.states.CC:
                if self.debug > 1:
                    sys.stderr.write("%f voice timeout\n" % time.time())
                if self.hold_mode is False:
                    self.current_tgid = None
                    self.tgid_hold = None
                self.current_srcaddr = 0
                self.current_encrypted = 0
                new_state = self.states.CC
                new_frequency = tsys.trunk_cc
        elif command == 'update':
            if self.current_state == self.states.CC:
                desired_tgid = None
                if self.tgid_hold_until > curr_time:
                    desired_tgid = self.tgid_hold
                new_frequency, new_tgid, tdma_slot, srcaddr = tsys.find_talkgroup(curr_time, tgid=desired_tgid, hold=self.hold_mode)
                if new_frequency:
                    if self.debug > 0:
                        sys.stderr.write("%f voice update:  tg(%s), freq(%s), slot(%s), prio(%d)\n" % (time.time(), new_tgid, new_frequency, tdma_slot, tsys.get_prio(new_tgid)))
                    new_state = self.states.TO_VC
                    self.current_tgid = new_tgid
                    self.current_srcaddr = srcaddr
                    self.tgid_hold = new_tgid
                    self.tgid_hold_until = max(curr_time + self.TGID_HOLD_TIME, self.tgid_hold_until)
                    self.wait_until = curr_time + self.TSYS_HOLD_TIME
                    new_slot = tdma_slot
            else: # check for priority tgid preemption
                new_frequency, new_tgid, tdma_slot, srcaddr = tsys.find_talkgroup(tsys.talkgroups[self.current_tgid]['time'], tgid=self.current_tgid, hold=self.hold_mode)
                if new_tgid != self.current_tgid:
                    if self.debug > 0:
                        sys.stderr.write("%f voice preempt: tg(%s), freq(%s), slot(%s), prio(%d)\n" % (time.time(), new_tgid, new_frequency, tdma_slot, tsys.get_prio(new_tgid)))
                    new_state = self.states.TO_VC
                    self.current_tgid = new_tgid
                    self.current_srcaddr = srcaddr
                    self.tgid_hold = new_tgid
                    self.tgid_hold_until = max(curr_time + self.TGID_HOLD_TIME, self.tgid_hold_until)
                    self.wait_until = curr_time + self.TSYS_HOLD_TIME
                    new_slot = tdma_slot
                else:
                    new_frequency = None
        elif command == 'duid3' or command == 'tdma_duid3': # termination, no channel release
            if self.current_state != self.states.CC:
                self.wait_until = curr_time + self.TSYS_HOLD_TIME
        elif command == 'duid15' or command == 'tdma_duid15': # termination with channel release
            if self.current_state != self.states.CC:
                if self.debug > 1:
                    sys.stderr.write("%f %s, tg(%d)\n" % (time.time(), command, self.current_tgid))
                if self.hold_mode is False:
                    self.current_tgid = None
                    self.tgid_hold = None
                self.current_srcaddr = 0
                self.current_encrypted = 0
                self.wait_until = curr_time + self.TSYS_HOLD_TIME
                new_state = self.states.CC
                new_frequency = tsys.trunk_cc
        elif command == 'duid0' or command == 'duid5' or command == 'duid10' or command == 'tdma_duid5':
            if self.current_state == self.states.TO_VC:
                new_state = self.states.VC
            self.tgid_hold = self.current_tgid
            self.tgid_hold_until = max(curr_time + self.TGID_HOLD_TIME, self.tgid_hold_until)
            self.wait_until = curr_time + self.TSYS_HOLD_TIME
        elif command == 'duid7' or command == 'duid12': # tsbk/pdu should never arrive here...
            pass
        elif command == 'hold':
            if self.hold_mode is False and self.current_tgid:
                self.tgid_hold = self.current_tgid
                self.tgid_hold_until = curr_time + 86400 * 10000
                self.hold_mode = True
                if self.debug > 0:
                    sys.stderr.write ('%f set hold tg(%s) until %f\n' % (time.time(), self.current_tgid, self.tgid_hold_until))
            elif self.hold_mode is True:
                if self.debug > 0:
                    sys.stderr.write ('%f clear hold tg(%s)\n' % (time.time(), self.tgid_hold))
                self.current_tgid = None
                self.tgid_hold = None
                self.tgid_hold_until = curr_time
                self.hold_mode = False
        elif command == 'skip' or command == 'lockout':
            if self.current_tgid:
                end_time = None
                if command == 'skip':
                    end_time = curr_time + self.TGID_SKIP_TIME
                tsys.add_blacklist(self.current_tgid, end_time=end_time)
                self.current_tgid = None
                self.tgid_hold = None
                self.tgid_hold_until = curr_time
                self.hold_mode = False
                if self.current_state != self.states.CC:
                    new_state = self.states.CC
                    new_frequency = tsys.trunk_cc
        else:
            sys.stderr.write('update_state: unknown command: %s\n' % command)
            assert 0 == 1

        tsys.hunt_cc(curr_time)

        if self.current_state != self.states.CC and self.tgid_hold_until <= curr_time and self.hold_mode is False and new_state is None:
            if self.debug > 1:
                sys.stderr.write("%f release tg(%s)\n" % (time.time(), self.current_tgid))
            self.tgid_hold = None
            self.current_tgid = None
            self.current_srcaddr = 0
            self.current_encrypted = 0
            new_state = self.states.CC
            new_frequency = tsys.trunk_cc
        elif self.wait_until <= curr_time and self.tgid_hold_until <= curr_time and self.hold_mode is False and new_state is None:
            self.wait_until = curr_time + self.TSYS_HOLD_TIME
            self.current_srcaddr = 0
            self.current_encrypted = 0
            new_nac = self.find_next_tsys()
            new_state = self.states.CC

        if new_nac:
            nac = self.current_nac = new_nac
            tsys = self.trunked_systems[nac]
            new_frequency = tsys.trunk_cc
            self.current_srcaddr = 0
            self.current_encrypted = 0
            self.current_tgid = None

        if new_frequency:
            self.set_frequency({
                'freq':   new_frequency,
                'tgid':   self.current_tgid,
                'offset': tsys.offset,
                'tag':    tsys.get_tag(self.current_tgid),
                'nac':    nac,
                'system': tsys.sysname,
                'center_frequency': tsys.center_frequency,
                'tdma':   new_slot, 
                'wacn':   tsys.ns_wacn, 
                'sysid':  tsys.ns_syid})

        if new_state:
            self.current_state = new_state

def main():
    q = 0x3a000012ae01013348704a54
    rc = crc16(q,12)
    sys.stderr.write('should be zero: %x\n' % rc)
    assert rc == 0

    q = 0x3a001012ae01013348704a54
    rc = crc16(q,12)
    sys.stderr.write('should be nonzero: %x\n' % rc)
    assert rc != 0

    t = trunked_system(debug=255)
    q = 0x3a000012ae0101334870
    t.decode_tsbk(q)

    q = 0x02900031210020018e7c
    t.decode_tsbk(q)

if __name__ == '__main__':
    main()<|MERGE_RESOLUTION|>--- conflicted
+++ resolved
@@ -867,6 +867,8 @@
         index = tdma_slot
         if tdma_slot is None:
             index = 0
+        filename = 'idle-channel-%d-%d-%f.wav' % (frequency, index, curr_time)
+        decoder.set_output(filename, index=index)
         self.working_frequencies[frequency]['tgids'].pop(tgid)
         sys.stderr.write('%f release tgid %d frequency %d\n' % (curr_time, tgid, frequency))
 
@@ -899,14 +901,10 @@
                         worker = self.working_frequencies[frequency]['worker']
                 else:
                     #active_tdma_slots = [tgids[tg]['tdma_slot'] for tg in tgids]
-<<<<<<< HEAD
-                    sys.stderr.write('%f new tgid %d slot %s arriving on already active frequency %d\n' % (curr_time, tgid, tdma_slot, frequency))
-=======
-                    print '%f new tgid %d slot %s arriving on already active frequency %d' % (curr_time, tgid, tdma_slot, frequency)
+                    sys.stderr.write("%f new tgid %d slot %s arriving on already active frequency %d\n" % (curr_time, tgid, tdma_slot, frequency))
                     previous_tgid = [id for id in tgids if tgids[id]['tdma_slot'] == tdma_slot]
                     assert len(previous_tgid) == 1   ## check for logic error
                     self.free_talkgroup(frequency, previous_tgid[0], curr_time)
->>>>>>> 25ae933b
                     worker = self.working_frequencies[frequency]['worker']
             else:
                 worker = self.find_available_worker()
