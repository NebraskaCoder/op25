/* -*- c++ -*- */
/* 
 * Copyright 2009, 2010, 2011, 2012, 2013, 2014 Max H. Parke KA1RBI
 * Copyright 2017, 2018, 2019, 2020 Graham J. Norbury
 * 
 * This is free software; you can redistribute it and/or modify
 * it under the terms of the GNU General Public License as published by
 * the Free Software Foundation; either version 3, or (at your option)
 * any later version.
 * 
 * This software is distributed in the hope that it will be useful,
 * but WITHOUT ANY WARRANTY; without even the implied warranty of
 * MERCHANTABILITY or FITNESS FOR A PARTICULAR PURPOSE.  See the
 * GNU General Public License for more details.
 * 
 * You should have received a copy of the GNU General Public License
 * along with this software; see the file COPYING.  If not, write to
 * the Free Software Foundation, Inc., 51 Franklin Street,
 * Boston, MA 02110-1301, USA.
 */

#ifndef INCLUDED_OP25_REPEATER_P25P1_FDMA_H
#define INCLUDED_OP25_REPEATER_P25P1_FDMA_H

#include <gnuradio/msg_queue.h>
#include <deque>

#include "ezpwd/rs"

#include "log_ts.h"
#include "op25_timer.h"
#include "op25_audio.h"
#include "p25_framer.h"
#include "p25p1_voice_encode.h"
#include "p25p1_voice_decode.h"

namespace gr {
    namespace op25_repeater {
        class p25p1_fdma
        {
            private:
                typedef std::vector<bool> bit_vector;
                typedef std::array<uint8_t, 12> block_array;
                typedef std::vector<block_array> block_vector;

                // internal functions
                bool header_codeword(uint64_t acc, uint32_t& nac, uint32_t& duid);
                void process_duid(uint32_t const duid, uint32_t const nac, const uint8_t* buf, const int len);
                void process_HDU(const bit_vector& A);
                void process_LCW(std::vector<uint8_t>& HB);
                void process_LLDU(const bit_vector& A, std::vector<uint8_t>& HB);
                void process_LDU1(const bit_vector& A);
                void process_LDU2(const bit_vector& A);
                void process_TTDU();
                void process_TDU15(const bit_vector& A);
                void process_TDU3();
                void process_TSBK(const bit_vector& fr, uint32_t fr_len);
                void process_PDU(const bit_vector& fr, uint32_t fr_len);
                void process_voice(const bit_vector& A);
                int  process_blocks(const bit_vector& fr, uint32_t& fr_len, block_vector& dbuf);
                void process_frame();
<<<<<<< HEAD
=======
                void check_timeout();
>>>>>>> ca4957c3
                inline bool encrypted() { return (ess_algid != 0x80); }
                void send_msg(const std::string msg_str, long msg_type);

                // internal instance variables and state
                int write_bufp;
                char write_buf[512];
                int d_debug;
                bool d_do_imbe;
                bool d_do_output;
                bool d_do_msgq;
                int  d_msgq_id;
                bool d_do_audio_output;
                bool d_do_nocrypt;
                gr::msg_queue::sptr d_msg_queue;
                std::deque<int16_t> &output_queue;
                p25_framer* framer;
                op25_timer qtimer;
                p25p1_voice_decode p1voice_decode;
                const op25_audio& op25audio;
                log_ts logts;

                ezpwd::RS<63,55> rs8;  // Reed-Solomon decoders for 8, 12 and 16 bit parity
                ezpwd::RS<63,51> rs12;
                ezpwd::RS<63,47> rs16;

                uint16_t  ess_keyid;
                uint8_t ess_algid;
                uint8_t  ess_mi[9] = {0};
                uint16_t vf_tgid;

            public:
                void reset_timer();
                void rx_sym (const uint8_t *syms, int nsyms);
                p25p1_fdma(const op25_audio& udp, int debug, bool do_imbe, bool do_output, bool do_msgq, gr::msg_queue::sptr queue, std::deque<int16_t> &output_queue, bool do_audio_output, bool do_nocrypt, int msgq_id = 0);
                ~p25p1_fdma();
                uint32_t load_nid(const uint8_t *syms, int nsyms);
                bool load_body(const uint8_t * syms, int nsyms);

                // Where all the action really happens

                int general_work(int noutput_items,
                                 gr_vector_int &ninput_items,
                                 gr_vector_const_void_star &input_items,
                                 gr_vector_void_star &output_items);
        };
    } // namespace
} // namespace
#endif /* INCLUDED_OP25_REPEATER_P25P1_FDMA_H  */<|MERGE_RESOLUTION|>--- conflicted
+++ resolved
@@ -59,10 +59,7 @@
                 void process_voice(const bit_vector& A);
                 int  process_blocks(const bit_vector& fr, uint32_t& fr_len, block_vector& dbuf);
                 void process_frame();
-<<<<<<< HEAD
-=======
                 void check_timeout();
->>>>>>> ca4957c3
                 inline bool encrypted() { return (ess_algid != 0x80); }
                 void send_msg(const std::string msg_str, long msg_type);
 
