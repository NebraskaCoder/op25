// P25 Decoder (C) Copyright 2013, 2014, 2015, 2016, 2017 Max H. Parke KA1RBI
// 
// This file is part of OP25
// 
// OP25 is free software; you can redistribute it and/or modify it
// under the terms of the GNU General Public License as published by
// the Free Software Foundation; either version 3, or (at your option)
// any later version.
// 
// OP25 is distributed in the hope that it will be useful, but WITHOUT
// ANY WARRANTY; without even the implied warranty of MERCHANTABILITY
// or FITNESS FOR A PARTICULAR PURPOSE. See the GNU General Public
// License for more details.
// 
// You should have received a copy of the GNU General Public License
// along with OP25; see the file COPYING. If not, write to the Free
// Software Foundation, Inc., 51 Franklin Street, Boston, MA
// 02110-1301, USA.

#include <stdio.h>
#include <stdint.h>
#include <stdlib.h>
#include <string.h>
#include <string>
#include <iostream>
#include <deque>
#include <assert.h>
#include <errno.h>
#include <unistd.h>

#include "rx_sync.h"

#include "bit_utils.h"

#include "check_frame_sync.h"

#include "p25p2_vf.h"
#include "mbelib.h"
#include "ambe.h"
#include "rs.h"
#include "crc16.h"

#include "ysf_const.h"
#include "dmr_const.h"
#include "p25_frame.h"
#include "op25_imbe_frame.h"
#include "software_imbe_decoder.h"
#include "op25_audio.h"
#include "op25_msg_types.h"

namespace gr{
    namespace op25_repeater{

void rx_sync::cbuf_insert(const uint8_t c) {
	d_cbuf[d_cbuf_idx] = c;
	d_cbuf[d_cbuf_idx + CBUF_SIZE] = c;
	d_cbuf_idx = (d_cbuf_idx + 1) % CBUF_SIZE;
}

void rx_sync::sync_reset(void) {
	// Sync counters and registers reset
	d_symbol_count = 0;
	d_rx_count = 0;
	d_threshold = 0;
	d_shift_reg = 0;
	d_sync_reg = 0;
	d_expires = 0;

	// Audio reset
	for (int chan = 0; chan <= 1; chan++) {
		if (d_unmute_until[chan]) {
			d_unmute_until[chan] = 0;
			d_audio.send_audio_flag_channel(op25_audio::DRAIN, chan);
			if (d_debug >= 10) {
				fprintf(stderr, "%s mute channel(%d)\n", logts.get(d_msgq_id), chan);
			}
		}
	}
}

void rx_sync::set_slot_mask(int mask) {
	if (mask == d_slot_mask)
		return;

	if (d_debug >= 10) {
		fprintf(stderr, "%s rx_sync::set_slot_mask: current(%d), new(%d)\n", logts.get(d_msgq_id), d_slot_mask, mask);
	}

	if (d_slot_mask == 4) {
		sync_timer.reset();
		sync_reset();
	}
	d_slot_mask = mask;
}

void rx_sync::set_xor_mask(int mask) {
	if (d_debug >= 10) {
		fprintf(stderr, "%s rx_sync::set_xor_mask: current(%d), new(%d)\n", logts.get(d_msgq_id), d_xor_mask, mask);
	}
	d_xor_mask = mask;
}

static int ysf_decode_fich(const uint8_t src[100], uint8_t dest[32]) {   // input is 100 dibits, result is 32 bits
// return -1 on decode error, else 0
	static const int pc[] = {0, 1, 1, 0, 1, 0, 0, 1, 1, 0, 0, 1, 0, 1, 1, 0, 1, 0, 0, 1, 0, 1, 1, 0, 0, 1, 1, 0, 1, 0, 0, 1};
	uint8_t buf[100];
	for (int i=0; i<20; i++) {
		for (int j=0; j<5; j++) {
			buf[j+i*5] = src[i+j*20];
		}
	}
	uint8_t dr = 0;
	uint8_t ans[100];
	/* fake trellis decode */
	/* TODO: make less fake */
	for (int i=0; i<100; i++) {
		uint8_t sym = buf[i];
		uint8_t d0  = ((dr << 1) | 0) & 0x1f;
		uint8_t r0 = (pc[ d0 & 0x19 ] << 1) + pc[ d0 & 0x17];
		uint8_t d1  = ((dr << 1) | 1) & 0x1f;
		uint8_t r1 = (pc[ d1 & 0x19 ] << 1) + pc[ d1 & 0x17];
		if (sym == r0) {
			ans[i] = 0;
			dr = d0;
		} else if (sym == r1) {
			ans[i] = 1;
			dr = d1;
		} else {
			return -1;  /* decode error */
		}
	}
	uint8_t fich_bits[12*4];
	store_i(gly24128Dec(load_i(ans+24*0, 24)), fich_bits+12*0, 12);
	store_i(gly24128Dec(load_i(ans+24*1, 24)), fich_bits+12*1, 12);
	store_i(gly24128Dec(load_i(ans+24*2, 24)), fich_bits+12*2, 12);
	store_i(gly24128Dec(load_i(ans+24*3, 24)), fich_bits+12*3, 12);
	uint16_t crc_result = crc16(fich_bits, 48);
	if (crc_result != 0)
		return -1;	// crc failure
	memcpy(dest, fich_bits, 32);
	return 0;
}

void rx_sync::ysf_sync(const uint8_t dibitbuf[], bool& ysf_fullrate, bool& unmute) {
	uint8_t fich_buf[32];
	int rc = ysf_decode_fich(dibitbuf+20, fich_buf);
	if (rc == 0) {
		uint32_t fich = load_i(fich_buf, 32);
		uint32_t dt = (fich >> 8) & 3;
		d_shift_reg = dt;
	}
	switch(d_shift_reg) {
	case 0:		// voice/data mode 1
		unmute = false;
		break;
	case 1:		// data mode
		unmute = false;
		break;
	case 2:		// voice/data mode 2
		unmute = true;
		ysf_fullrate = false;
		break;
	case 3:		// voice fr mode
		unmute = true;
		ysf_fullrate = true;
		break;
	}
	if (d_debug > 5 && !unmute)
		fprintf(stderr, "%s ysf_sync: muting audio: dt: %d, rc: %d\n", logts.get(d_msgq_id), d_shift_reg, rc);
}

rx_sync::rx_sync(const char * options, int debug, int msgq_id, gr::msg_queue::sptr queue) :	// constructor
	d_xor_mask(0),
	d_slot_mask(3),
	d_symbol_count(0),
	d_sync_reg(0),
	d_cbuf_idx(0),
	d_current_type(RX_TYPE_NONE),
	d_rx_count(0),
	d_expires(0),
	d_stereo(true),
	d_debug(debug),
	d_msgq_id(msgq_id),
	d_msg_queue(queue),
	sync_timer(op25_timer(1000000)),
	d_audio(options, debug),
	dmr(debug, msgq_id, queue),
	p25fdma(d_audio, debug, true, false, true, queue, d_output_queue[0], true, true)
{
	if (msgq_id >= 0)
		d_stereo = false; // single channel audio for trunking

	mbe_initMbeParms (&cur_mp[0], &prev_mp[0], &enh_mp[0]);
	mbe_initMbeParms (&cur_mp[1], &prev_mp[1], &enh_mp[1]);
	mbe_initToneParms (&tone_mp[0]);
	mbe_initToneParms (&tone_mp[1]);
	sync_timer.reset();
	sync_reset();
}

rx_sync::~rx_sync()	// destructor
{
}

void rx_sync::sync_timeout()
{
	if ((d_msgq_id < 0) || (d_msg_queue->full_p()))
	return;

	std::string m_buf;
	gr::message::sptr msg = gr::message::make_from_string(m_buf, get_msg_type(PROTOCOL_DMR, M_DMR_TIMEOUT), (d_msgq_id << 1), logts.get_ts());
	d_msg_queue->insert_tail(msg);

	sync_timer.reset();
}

void rx_sync::codeword(const uint8_t* cw, const enum codeword_types codeword_type, int slot_id) {
	static const int x=4;
	static const int y=26;
	static const uint8_t majority[8] = {0,0,0,1,0,1,1,1};

	int b[9];
	int U[4];
	uint8_t buf[4*26];
	uint8_t tmp_codeword [144];
	uint32_t E0, ET;
	uint32_t u[8];
	size_t errs = 0;
	bool do_fullrate = false;
	bool do_silence = false;
	bool do_tone = false;
	packed_codeword p_cw;
	voice_codeword fullrate_cw(voice_codeword_sz);

	switch(codeword_type) {
	case CODEWORD_DMR:
		errs = interleaver.process_vcw(cw, b, U);
		interleaver.pack_cw(p_cw, U);
		if (d_debug >= 9) {
			fprintf(stderr, "%s AMBE %02x %02x %02x %02x %02x %02x %02x errs %lu\n", logts.get(d_msgq_id),
			       	p_cw[0], p_cw[1], p_cw[2], p_cw[3], p_cw[4], p_cw[5], p_cw[6], errs);
		}
		if (d_xor_mask) {
			uint8_t skipped_bits = p_cw[1] & 0xf0;
			for (int i = 0; i <= 6; i++)
				p_cw[i]   ^= (d_xor_mask >> ((i + 1) % 2) * 8);
			p_cw[1] = (p_cw[1] & 0x0f) + skipped_bits;
			interleaver.unpack_cw(p_cw, U);
			interleaver.unpack_b(b, U);
			interleaver.pack_cw(p_cw, U);

			if (d_debug >= 9) {
				fprintf(stderr, "%s ambe %02x %02x %02x %02x %02x %02x %02x errs %lu\n", logts.get(d_msgq_id),
			       		p_cw[0], p_cw[1], p_cw[2], p_cw[3], p_cw[4], p_cw[5], p_cw[6], errs);
			}
		}

		if (mbe_dequantizeAmbeTone(&tone_mp[slot_id], U) == 0) {
			do_tone = true;
		} else if (b[0] < 120) { // TODO: handle Erasures/Frame Repeat
			mbe_dequantizeAmbe2250Parms(&cur_mp[slot_id], &prev_mp[slot_id], b);
		}
		break;
	case CODEWORD_DSTAR:
		interleaver.decode_dstar(cw, b, false);
		if (b[0] < 120)
			mbe_dequantizeAmbe2400Parms(&cur_mp[slot_id], &prev_mp[slot_id], b);
		break;
	case CODEWORD_YSF_HALFRATE:	// 104 bits
		for (int i=0; i<x; i++) {
			for (int j=0; j<y; j++) 
				buf[j+i*y] = cw[i+j*x];
		}
		ysf_scramble(buf, 104);
		for (int i=0; i<27; i++)
			tmp_codeword[i] = majority[ (buf[0+i*3] << 2) | (buf[1+i*3] << 1) | buf[2+i*3] ];

		memcpy(tmp_codeword+27, buf+81, 22);
		decode_49bit(b, tmp_codeword);
		if (b[0] < 120)
			mbe_dequantizeAmbe2250Parms(&cur_mp[slot_id], &prev_mp[slot_id], b);
		break;
	case CODEWORD_P25P2:
		break;
	case CODEWORD_P25P1:	// 144 bits
		for (int i=0; i<144; i++)
			fullrate_cw[i] = cw[i];
		errs = imbe_header_decode(fullrate_cw, u[0], u[1], u[2], u[3], u[4], u[5], u[6], u[7], E0, ET);
		do_fullrate = true;
		if (d_debug >= 10) {
			packed_codeword p_cw;
			imbe_pack(p_cw, u[0], u[1], u[2], u[3], u[4], u[5], u[6], u[7]);
			fprintf(stderr, "%s IMBE %02x %02x %02x %02x %02x %02x %02x %02x %02x %02x %02x errs %lu\n",
					logts.get(d_msgq_id),
					p_cw[0], p_cw[1], p_cw[2], p_cw[3], p_cw[4], p_cw[5],
				       	p_cw[6], p_cw[7], p_cw[8], p_cw[9], p_cw[10], errs);
		}

		break;
	case CODEWORD_YSF_FULLRATE:	// 144 bits
		for (int i=0; i<144; i++)
			fullrate_cw[i] = cw[ysf_permutation[i]];
		imbe_header_decode(fullrate_cw, u[0], u[1], u[2], u[3], u[4], u[5], u[6], u[7], E0, ET);
		do_fullrate = true;
		break;
	}
	if (do_tone) {
		d_software_decoder[slot_id].decode_tone(tone_mp[slot_id].ID, tone_mp[slot_id].AD, &tone_mp[slot_id].n);
	} else {
		mbe_moveMbeParms (&cur_mp[slot_id], &prev_mp[slot_id]);
		if (do_fullrate) {
			d_software_decoder[slot_id].decode(fullrate_cw);
		} else {	/* halfrate */
			if (b[0] >= 120) {
				do_silence = true;
			} else {
				d_software_decoder[slot_id].decode_tap(cur_mp[slot_id].L, 0, cur_mp[slot_id].w0, &cur_mp[slot_id].Vl[1], &cur_mp[slot_id].Ml[1]);
			}
		}
	}
	audio_samples *samples = d_software_decoder[slot_id].audio();
	float snd;
	int16_t samp_buf[NSAMP_OUTPUT];
	for (int i=0; i < NSAMP_OUTPUT; i++) {
		if ((!do_silence) && samples->size() > 0) {
			snd = samples->front();
			samples->pop_front();
		} else {
			snd = 0;
		}
		if (do_fullrate)
			snd *= 32768.0;
		samp_buf[i] = snd;
	}
	output(samp_buf, slot_id);
}

void rx_sync::output(int16_t * samp_buf, const ssize_t slot_id) {
	if (d_stereo) 
		d_audio.send_audio_channel(samp_buf, NSAMP_OUTPUT * sizeof(int16_t), slot_id);
	else
		d_audio.send_audio(samp_buf, NSAMP_OUTPUT * sizeof(int16_t));
}

void rx_sync::rx_sym(const uint8_t sym)
{
	uint8_t bitbuf[864*2];
	enum rx_types sync_detected = RX_TYPE_NONE;
	int current_slot;
	bool unmute;
	uint8_t tmpcw[144];
	bool ysf_fullrate;

        if (d_slot_mask & 0x4) // Setting bit 3 of slot mask disables framing for idle receiver 
		return;

	d_symbol_count ++;
	d_sync_reg = (d_sync_reg << 2) | (sym & 3);
	for (int i = 0; i < KNOWN_MAGICS; i++) {
		if (check_frame_sync(SYNC_MAGIC[i].magic ^ d_sync_reg, (SYNC_MAGIC[i].type == d_current_type) ? d_threshold : 0, MODE_DATA[SYNC_MAGIC[i].type].sync_len)) {
			sync_detected = (enum rx_types) SYNC_MAGIC[i].type;
			break;
		}
	}
	cbuf_insert(sym);
	if (d_current_type == RX_TYPE_NONE && sync_detected == RX_TYPE_NONE) {
		if (sync_timer.expired()) {
			sync_timeout();
		}
		return;
        }
	d_rx_count ++;
	if (sync_detected != RX_TYPE_NONE) {
		if (d_current_type != sync_detected) {
			d_current_type = sync_detected;
			d_expires = d_symbol_count + MODE_DATA[d_current_type].expiration;
			d_rx_count = MODE_DATA[d_current_type].sync_offset + (MODE_DATA[d_current_type].sync_len >> 1);
		}
		if (d_rx_count != MODE_DATA[d_current_type].sync_offset + (MODE_DATA[d_current_type].sync_len >> 1)) {
			if (d_debug >= 10)
				fprintf(stderr, "%s resync at count %d for protocol %s (expected count %d)\n", logts.get(d_msgq_id), d_rx_count, MODE_DATA[d_current_type].type, (MODE_DATA[d_current_type].sync_offset + (MODE_DATA[d_current_type].sync_len >> 1)));
			sync_reset();
			d_rx_count = MODE_DATA[d_current_type].sync_offset + (MODE_DATA[d_current_type].sync_len >> 1);
		} else {
			d_threshold = std::min(d_threshold + 1, 2);
		}
		d_expires = d_symbol_count + MODE_DATA[d_current_type].expiration;
	}
	if (d_symbol_count >= d_expires) {
		if (d_debug >= 10)
			fprintf(stderr, "%s %s: timeout, symbol %d\n", logts.get(d_msgq_id), MODE_DATA[d_current_type].type, d_symbol_count);
		d_current_type = RX_TYPE_NONE;
		sync_timeout();
		return;
	}
	if (d_rx_count < MODE_DATA[d_current_type].fragment_len)
		return;
	d_rx_count = 0;
	int start_idx = d_cbuf_idx + CBUF_SIZE - MODE_DATA[d_current_type].fragment_len;
	assert (start_idx >= 0);
	uint8_t * symbol_ptr = d_cbuf+start_idx;
	uint8_t * bit_ptr = symbol_ptr;
<<<<<<< HEAD
	//if (d_current_type != RX_TYPE_DSTAR) { // <<<incorrect?? Should be ((d_current_type==RX_TYPE_DSTAR) || (d_current_type==RX_TYPE_YSF)) ???
=======
>>>>>>> db7e8b14
	if ((d_current_type == RX_TYPE_DSTAR) || (d_current_type==RX_TYPE_YSF)) {
		dibits_to_bits(bitbuf, symbol_ptr, MODE_DATA[d_current_type].fragment_len);
		bit_ptr = bitbuf;
	}
	switch (d_current_type) {
	case RX_TYPE_NONE:
		break;
	case RX_TYPE_P25:
		p25fdma.rx_sym(symbol_ptr, MODE_DATA[d_current_type].fragment_len); // reassemble and process each 36 symbol fragment
		break;
	case RX_TYPE_DMR:
		// frame with explicit sync resets expiration counter
		if (dmr.load_frame(symbol_ptr, unmute))
			d_expires = d_symbol_count + MODE_DATA[d_current_type].expiration;

		// update audio timeout counters etc
		if (unmute && ((dmr.chan() + 1) & d_slot_mask)) {
			if (!d_unmute_until[dmr.chan()])
				if (d_debug >= 10) {
					fprintf(stderr, "%s unmute channel(%d)\n", logts.get(d_msgq_id), dmr.chan());
				}
			d_unmute_until[dmr.chan()] = d_symbol_count + MODE_DATA[d_current_type].expiration;
		}
		if (!unmute || (d_symbol_count >= d_unmute_until[dmr.chan()])) {
			if (d_unmute_until[dmr.chan()]) {
				d_unmute_until[dmr.chan()] = 0;
				d_audio.send_audio_flag_channel(op25_audio::DRAIN, dmr.chan());
				if (d_debug >= 10) {
					fprintf(stderr, "%s mute channel(%d)\n", logts.get(d_msgq_id), dmr.chan());
				}
			}
			break;
		}

		codeword(symbol_ptr+12, CODEWORD_DMR, dmr.chan());
		memcpy(tmpcw, symbol_ptr+48, 18);
		memcpy(tmpcw+18, symbol_ptr+90, 18);
		codeword(tmpcw, CODEWORD_DMR, dmr.chan());
		codeword(symbol_ptr+108, CODEWORD_DMR, dmr.chan());
		break;
	case RX_TYPE_DSTAR:
		codeword(bit_ptr, CODEWORD_DSTAR, 0);   // 72 bits = 72 symbols
		break;
	case RX_TYPE_YSF:
		ysf_sync(symbol_ptr, ysf_fullrate, unmute);
		if (!unmute)
			break;
		for (int vcw = 0; vcw < 5; vcw++) {
			if (ysf_fullrate) {
				codeword(bit_ptr + 2*(vcw*72 + 120), CODEWORD_YSF_FULLRATE, 0);  // 144 bits
			} else {	/* halfrate */
				codeword(bit_ptr + 2*(vcw*72 + 120 + 20), CODEWORD_YSF_HALFRATE, 0);   // 104 bits
			}
		}
		break;
	case RX_N_TYPES:
		assert(0==1);     /* should not occur */
		break;
	}
}
    } // end namespace op25_repeater
} // end namespace gr<|MERGE_RESOLUTION|>--- conflicted
+++ resolved
@@ -400,10 +400,6 @@
 	assert (start_idx >= 0);
 	uint8_t * symbol_ptr = d_cbuf+start_idx;
 	uint8_t * bit_ptr = symbol_ptr;
-<<<<<<< HEAD
-	//if (d_current_type != RX_TYPE_DSTAR) { // <<<incorrect?? Should be ((d_current_type==RX_TYPE_DSTAR) || (d_current_type==RX_TYPE_YSF)) ???
-=======
->>>>>>> db7e8b14
 	if ((d_current_type == RX_TYPE_DSTAR) || (d_current_type==RX_TYPE_YSF)) {
 		dibits_to_bits(bitbuf, symbol_ptr, MODE_DATA[d_current_type].fragment_len);
 		bit_ptr = bitbuf;
